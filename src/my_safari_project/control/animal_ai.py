from __future__ import annotations
from dataclasses import dataclass, field
from typing import Dict, List, Any
from enum import Enum, auto
from pygame import Surface, draw, font, Color
from pygame.math import Vector2
import random, math

from my_safari_project.model.board import Board
from my_safari_project.model.herbivore import Herbivore
from my_safari_project.model.carnivore import Carnivore

# Constants
COLLISION_RADIUS = 0.5
DETECTION_RADIUS = 5.0
EPSILON = 1e-5

# Visual constants
DEFAULT_COLOR = Color(0, 100, 255, 128)
OUTLINE_COLOR = Color(255, 255, 255)
COLLISION_COLOR = Color(255, 0, 0, 180)
LABEL_FONT_SIZE = 28

# Simulation constants
HUNGER_THRESHOLD, THIRST_THRESHOLD = 6, 6
REPRODUCTION_COOLDOWN, COOLDOWN_RATE = 60.0, 0.5
MEMORY_TIMEOUT = 120.0
MAX_SPEED = 2.0
SPEEDS = {
    "SEEKING": MAX_SPEED,
    "MIGRATION": MAX_SPEED * 0.8,
    "WANDERING": MAX_SPEED * 0.4,
    "IDLE": 0
}

MIN_WANDER_DISTANCE = 5.0 
MAX_WANDER_DISTANCE = 15.0

class AnimalState(Enum):
    SEEKING_WATER = auto()
    SEEKING_FOOD = auto()
    SEEKING_MATE = auto()
    DRINKING = auto()
    EATING = auto()
    REPRODUCING = auto()
    RESTING = auto()
    MIGRATING = auto()
    WANDER = auto()
    
    @property
    def speed(self):
        return { 
            AnimalState.SEEKING_WATER: SPEEDS["SEEKING"],
            AnimalState.SEEKING_FOOD: SPEEDS["SEEKING"],
            AnimalState.SEEKING_MATE: SPEEDS["SEEKING"],
            AnimalState.DRINKING: SPEEDS["IDLE"],
            AnimalState.EATING: SPEEDS["IDLE"],
            AnimalState.REPRODUCING: SPEEDS["IDLE"],
            AnimalState.RESTING: SPEEDS["IDLE"],
            AnimalState.MIGRATING: SPEEDS["MIGRATION"],
            AnimalState.WANDER: SPEEDS["WANDERING"]
        }[self]

    @property
    def time(self):
        # Duration (in seconds) the animal spends in each state.
        # States with a duration of 0.0 represent continuous behavior until a new state is triggered.
        return {
            AnimalState.SEEKING_WATER   : 0.0,
            AnimalState.SEEKING_FOOD    : 0.0,
            AnimalState.SEEKING_MATE    : 0.0,
            AnimalState.DRINKING        : 3.0,
            AnimalState.EATING          : 5.0,
            AnimalState.REPRODUCING     : 5.0,
            AnimalState.RESTING         : 8.0,
            AnimalState.MIGRATING       : random.uniform(5.0, 12.0),
            AnimalState.WANDER          : max(4.0, random.uniform(MIN_WANDER_DISTANCE, MAX_WANDER_DISTANCE)/max(SPEEDS["WANDERING"], 0.1)*1.5)
        }[self]

@dataclass
class AnimalStatus:
    state: AnimalState = AnimalState.WANDER
    timer: float = None
    target: Vector2 = None
    target_entity: Any = None
    reproduction_cooldown: float = REPRODUCTION_COOLDOWN
    memory: Dict = field(default_factory=lambda: {
        "food": [], "water": [], "same_species": [] # (entity, last_seen)
    })
    last_state_change: float = 0.0
    def __post_init__(self):
        self.timer = self.state.time

class AnimalAI:
    def __init__(self, board: Board):
        self.board = board
        self.collision_shapes: Dict[int, Dict] = {}
        self.detected_entities: Dict[int, Dict[str, List[Any]]] = {}
        self.animal_states: Dict[int, AnimalStatus] = {}
        self.simulation_time = 0.0
        
        for animal in self.board.animals: self.animal_states[animal.animal_id] = AnimalStatus()
        
        # debug setup
        self.debug_mode = False
        self.label = font.SysFont(None, LABEL_FONT_SIZE, bold=True)
        self.state_label = font.SysFont(None, int(LABEL_FONT_SIZE*2/3), bold=True)

    def update(self, dt: float) -> None:
        self.simulation_time += dt
        self._process_stats(dt)        
        self._process_collisions()
        self._process_behaviours(dt)
    
    def _process_stats(self, dt: float) -> None:
        current_time = self.simulation_time
        for animal in self.board.animals:
            if not animal.is_alive:  continue
            if animal.animal_id not in self.animal_states: 
                self.animal_states[animal.animal_id] = AnimalStatus()
            # update vital stats
            animal.add_age(dt)
            animal.add_hunger(dt)
            animal.add_thirst(dt)
            # update reproduction cooldown
            state = self.animal_states[animal.animal_id]
            state.reproduction_cooldown = max(state.reproduction_cooldown - COOLDOWN_RATE*dt, 0)
            # memory cleanup
            collections = {
                "water": self.board.ponds,
                "food" : self.board.plants if isinstance(animal, Herbivore) else [a for a in self.board.animals if isinstance(a, Herbivore)],
                "same_species": [a for a in self.board.animals if a.species == animal.species and a.animal_id != animal.animal_id]
            }
            for category, col in collections.items():
                state.memory[category] = [(e, t) for e,t in state.memory[category] if e in col and current_time-t <= MEMORY_TIMEOUT]

    def _process_collisions(self) -> None:
        # collision cleanup
        self.collision_shapes = {
            animal.animal_id: {
                "animal": animal,
                "position": animal.position,
                "in_collision": False,
                "collision_radius": COLLISION_RADIUS,
                "detection_radius": DETECTION_RADIUS,
                "color": DEFAULT_COLOR,
                "detection_color": animal.species.color,
            }
            for animal in self.board.animals if animal.is_alive
        }
        # detection cleanup
        self.detected_entities = {
            animal_id: {"detected": [], "collided": []}
            for animal_id in self.collision_shapes
        }

        # entities to detect
        entity_types = [
            ('pond', self.board.ponds),
            ('plant', self.board.plants),
            ('jeep', self.board.jeeps),
            ('ranger', self.board.rangers),
            ('poacher', self.board.poachers),
            ('tourist', self.board.tourists),
        ]
        
        # process area detection/collision
        for animal_id, shape in self.collision_shapes.items():
            animal = shape["animal"]
            status = self.animal_states[animal_id]
            # process all entity types
            for entity_type, entities in entity_types + [
                ('animal', [a for a in self.board.animals 
                if a.animal_id != animal_id and a.is_alive])
            ]:
                for entity in entities:
                    delta = entity.position - shape["position"]
                    sq_dist = delta.length_squared()
                    # detection check
                    if sq_dist <= shape["detection_radius"] ** 2:
                        distance = math.sqrt(sq_dist)
                        self.detected_entities[animal_id]["detected"].append({
                            "type": entity_type, 
                            "entity": entity, 
                            "distance": distance
                        })
                        # update memory
                        def remember(entity, memory_type):
                            if not any(e is entity for e, _ in status.memory[memory_type]):
                                status.memory[memory_type].append((entity, self.simulation_time))
                        if entity_type == "pond": 
                            remember(entity, "water")
                        elif entity_type == "plant" and isinstance(animal, Herbivore):
                            remember(entity, "food")
                        elif entity_type == "animal":
                            if isinstance(animal, Carnivore) and isinstance(entity, Herbivore):
                                remember(entity, "food")
                            if animal.species == entity.species:
                                remember(entity, "same_species")
                        # collision check
                        if sq_dist <= (shape["collision_radius"] + COLLISION_RADIUS) ** 2:
                            self.detected_entities[animal_id]["collided"].append({
                                "type": entity_type, 
                                "entity": entity, 
                                "distance": distance
                            })
                            # collision response
                            distance = max(distance, EPSILON)
                            min_dist = shape["collision_radius"] + COLLISION_RADIUS
                            separation = delta * ((min_dist - distance) / distance)
                            animal.position = shape["position"] - separation
                            animal.target = None
                            shape["in_collision"] = True
                            # State transitions on collision
                            match entity_type:
                                case "pond":
                                    if status.state == AnimalState.SEEKING_WATER:
                                        status.target_entity = entity
                                        self._change_state(animal_id, AnimalState.DRINKING)
                                case "plant":
                                    if status.state == AnimalState.SEEKING_FOOD and isinstance(animal, Herbivore):
                                        status.target_entity = entity
                                        self._change_state(animal_id, AnimalState.EATING)
                                case "animal":
                                    if status.state == AnimalState.SEEKING_FOOD and isinstance(animal, Carnivore) and isinstance(entity, Herbivore):
                                        entity.speed = 0
                                        status.target_entity = entity
                                        self._change_state(animal_id, AnimalState.EATING)
                                    elif status.state == AnimalState.SEEKING_MATE and animal.species == entity.species and entity.is_adult() and animal.is_adult():
                                        entity_status = self.animal_states[entity.animal_id]
                                        if status.reproduction_cooldown <= 0 and entity_status.reproduction_cooldown <= 0:
                                            entity.speed = 0
                                            status.target_entity = entity
                                            entity_status.reproduction_cooldown = 0.1 # Just enough to prevent double reproduction
                                            self._change_state(animal_id, AnimalState.REPRODUCING)
                                case "jeep":
<<<<<<< HEAD
                                    is_moving = bool(entity._path) and entity._idx < len(entity._path)
                                    if is_moving:
                                        animal.is_alive = False
=======
                                    is_moving = bool(entity.path) and entity._waypoint_index < len(entity.path)
                                    if is_moving: animal.is_alive = False
>>>>>>> 399be7bf
            # sort detections by distance
            self.detected_entities[animal_id]["detected"].sort(key=lambda e: e["distance"])
            self.detected_entities[animal_id]["collided"].sort(key=lambda e: e["distance"])
    
    def _process_behaviours(self, dt: float) -> None:
        for animal_id, shape in self.collision_shapes.items():
            animal = shape["animal"]
            status = self.animal_states[animal_id]

            if self._interrupt_state(animal_id): continue

            # Handle active timers
            if status.timer > 0:
                status.timer = max(0, status.timer - dt)
                # for migration, update target position if we have a target entity
                if status.state == AnimalState.MIGRATING and status.target_entity and any(status.target_entity is e for e,_ in status.memory["same_species"]):
                    status.target = animal.target = status.target_entity.position
                if status.timer > 0: continue
                # completed action effects
                match status.state:
                    case AnimalState.DRINKING:
                        if animal.drink(status.target_entity):
                            print(f"{animal_id} drank from pond #{status.target_entity.pond_id}")
                        elif status.target_entity in self.board.ponds:
                            self.board.ponds.remove(status.target_entity)
                    case AnimalState.EATING:
                        if animal.consume(status.target_entity):
                            print(f"{animal_id} ate {status.target_entity.__class__.__name__} #{getattr(status.target_entity, 'animal_id', getattr(status.target_entity, 'plant_id', 'Unknown'))}")
                        elif status.target_entity in self.board.animals:
                            self.board.animals.remove(status.target_entity)
                        elif status.target_entity in self.board.plants:
                            self.board.plants.remove(status.target_entity)
                    case AnimalState.REPRODUCING:
                        offspring = animal.reproduce(status.target_entity, len(self.board.animals)+1)
                        if offspring is not None:
                            print(f"{animal_id} reproduced with {status.target_entity.__class__.__name__} #{status.target_entity.animal_id}")
                            # animal cooldown
                            status.reproduction_cooldown = REPRODUCTION_COOLDOWN
                            # entity cooldown
                            mate_status = self.animal_states[status.target_entity.animal_id]
                            mate_status.reproduction_cooldown = REPRODUCTION_COOLDOWN
                            self.board.animals.append(offspring)
                self._next_state(animal_id)
                continue

            # Check if we should reconsider the current state
            time_since_change = self.simulation_time - status.last_state_change
            needs_state_update = (
                time_since_change > 20.0 and
                status.target is None
            )
            if needs_state_update: self._next_state(animal_id)
    
    def _interrupt_state(self, animal_id: int) -> bool:
        animal = self.collision_shapes[animal_id]["animal"]
        status = self.animal_states[animal_id]
        if status.state in { AnimalState.DRINKING, AnimalState.EATING, AnimalState.REPRODUCING, AnimalState.MIGRATING }:
            return False
        if status.state != AnimalState.SEEKING_WATER and animal.thirst >= THIRST_THRESHOLD * 1.5 and status.memory["water"]:
            self._change_state(animal_id, AnimalState.SEEKING_WATER)
            return True
        elif status.state != AnimalState.SEEKING_FOOD and animal.hunger >= HUNGER_THRESHOLD * 1.5 and status.memory["food"]:
            self._change_state(animal_id, AnimalState.SEEKING_FOOD)
            return True
        return False
        
    def _next_state(self, animal_id: int) -> None:
        animal = self.collision_shapes[animal_id]["animal"]
        status = self.animal_states[animal_id]
        # check needs
        needs_water     = animal.thirst >= THIRST_THRESHOLD and status.memory["water"]
        needs_food      = animal.hunger >= HUNGER_THRESHOLD and status.memory["food"]
        can_reproduce   = (
            animal.hunger < HUNGER_THRESHOLD and animal.thirst < THIRST_THRESHOLD and
            status.reproduction_cooldown <= 0 and animal.is_adult() and
            any(entity.is_adult() for entity,_ in status.memory["same_species"])
        )
        can_rest        = animal.hunger < HUNGER_THRESHOLD * 0.7 and animal.thirst < THIRST_THRESHOLD * 0.7
        can_migrate     = len(status.memory["same_species"]) > 0
        # prioritize states
        if needs_water:
            self._change_state(animal_id, AnimalState.SEEKING_WATER)
        elif needs_food:
            self._change_state(animal_id, AnimalState.SEEKING_FOOD)
        elif can_reproduce:
            self._change_state(animal_id, AnimalState.SEEKING_MATE)
        elif can_rest:
            self._change_state(animal_id, AnimalState.RESTING)
        elif can_migrate:
            self._change_state(animal_id, AnimalState.MIGRATING)
        else:
            self._change_state(animal_id, AnimalState.WANDER)

    def _change_state(self, animal_id: int, new_state: AnimalState) -> None:
        animal, status = self.collision_shapes[animal_id]["animal"], self.animal_states[animal_id]
        status.state, status.last_state_change = new_state, self.simulation_time
        match status.state:
            case AnimalState.SEEKING_WATER if status.memory["water"]:
                closest = min(
                    status.memory["water"],
                    key=lambda e: animal.position.distance_squared_to(e[0].position),
                    default=None
                )
                if closest: status.target = closest[0].position
            case AnimalState.SEEKING_FOOD if status.memory["food"]:
                closest = min(
                    status.memory["food"],
                    key=lambda e: animal.position.distance_squared_to(e[0].position),
                    default=None
                )
                if closest: status.target = closest[0].position
            case AnimalState.SEEKING_MATE:
                closest = min(
                    [e for e,_ in status.memory["same_species"] if e.is_adult() and animal_id in self.animal_states and self.animal_states[e.animal_id].reproduction_cooldown <= 0],
                    key=lambda e: animal.position.distance_squared_to(e.position),
                    default=None
                )
                if closest: status.target = closest.position
            case AnimalState.MIGRATING:
                oldest = max(
                    status.memory["same_species"],
                    key=lambda e: e[0].age,
                    default=None
                )
                if oldest:
                    direction = oldest[0].position - animal.position # limit migration distance, ensure target stays within boundaries
                    if direction.length_squared() > 0:
                        migration_distance = min(direction.length(), random.uniform(5.0, 10.0))
                        direction = direction.normalize() * migration_distance
                    board_margin = 2.0
                    target_pos = Vector2(
                        max(board_margin, min(self.board.width - board_margin, animal.position.x + direction.x)),
                        max(board_margin, min(self.board.height - board_margin, animal.position.y + direction.y))
                    )
                    status.target, status.target_entity = target_pos, oldest[0]
            case AnimalState.WANDER:
                distance = random.uniform(MIN_WANDER_DISTANCE, MAX_WANDER_DISTANCE)
                angle = random.uniform(0, 2 * math.pi)
                status.target = Vector2(
                    animal.position.x + distance * math.cos(angle),
                    animal.position.y + distance * math.sin(angle)
                )
        animal.speed = status.state.speed
        status.timer = status.state.time
        if status.target: animal.target = status.target

    def render(
            self, 
            surface: Surface, 
            offset_x: float, 
            offset_y: float, 
            tile_size: int, 
            min_x: int, 
            min_y: int
        ) -> None:
        half_tile = tile_size // 2
        # rendering text with outline
        def render_text(text, font, color, center_pos):
            text_surf = font.render(text, True, color)
            text_rect = text_surf.get_rect(center=center_pos)
            for dx, dy in [(-1,0), (1,0), (0,-1), (0,1)]:
                surface.blit(font.render(text, True, (0, 0, 0)), text_rect.move(dx, dy))
            surface.blit(text_surf, text_rect)
        # FIRST PASS: draw detection circles
        for animal_id, shape in self.collision_shapes.items():
            pos = shape["position"]
            x, y = (offset_x + int((pos.x - min_x) * tile_size) + half_tile,
                    offset_y + int((pos.y - min_y) * tile_size) + half_tile)
            det_radius = int(shape["detection_radius"] * tile_size)
            draw.circle(surface, shape["detection_color"], (x, y), det_radius)
            draw.circle(surface, OUTLINE_COLOR, (x, y), det_radius, width=1)
        # SECOND PASS: draw collision circles, direction lines, and text
        for animal_id, shape in self.collision_shapes.items():
            animal, pos = shape["animal"], shape["position"]
            x, y = (offset_x + int((pos.x - min_x) * tile_size) + half_tile,
                    offset_y + int((pos.y - min_y) * tile_size) + half_tile)
            col_radius = int(shape["collision_radius"] * tile_size)
            det_radius = int(shape["detection_radius"] * tile_size) 
            # draw collision circle
            draw.circle(surface, COLLISION_COLOR if shape["in_collision"] else shape["color"], (x, y), col_radius)
            draw.circle(surface, OUTLINE_COLOR, (x, y), col_radius, width=1)
            # draw movement direction
            if target := getattr(animal, "target", None):
                if (dir_vec := target - pos).length_squared() > 0:
                    dir_vec = dir_vec.normalize()
                    draw.line(surface, Color(0, 255, 0), (x, y), 
                            (x + int(dir_vec.x * det_radius), y + int(dir_vec.y * det_radius)), 3)
            # draw ID label
            render_text(str(animal_id), self.label, (255, 255, 255), (x, y - col_radius - 10))
            # draw state and stats
            if animal_id in self.animal_states:
                state = self.animal_states[animal_id]
                state_text = f"{state.state.name}: {state.timer:.1f}s" 
                stats_text = f"A: {int(animal.age)}    L: {animal.lifespan}   H: {int(animal.hunger)}   T: {int(animal.thirst)}   C: {state.reproduction_cooldown:.1f}s"
                render_text(state_text, self.state_label, (255, 255, 0), (x, y + col_radius + 10))
                render_text(stats_text, self.state_label, (255, 255, 255), (x, y + col_radius + 25))<|MERGE_RESOLUTION|>--- conflicted
+++ resolved
@@ -234,14 +234,8 @@
                                             entity_status.reproduction_cooldown = 0.1 # Just enough to prevent double reproduction
                                             self._change_state(animal_id, AnimalState.REPRODUCING)
                                 case "jeep":
-<<<<<<< HEAD
-                                    is_moving = bool(entity._path) and entity._idx < len(entity._path)
-                                    if is_moving:
-                                        animal.is_alive = False
-=======
                                     is_moving = bool(entity.path) and entity._waypoint_index < len(entity.path)
                                     if is_moving: animal.is_alive = False
->>>>>>> 399be7bf
             # sort detections by distance
             self.detected_entities[animal_id]["detected"].sort(key=lambda e: e["distance"])
             self.detected_entities[animal_id]["collided"].sort(key=lambda e: e["distance"])
