--- conflicted
+++ resolved
@@ -153,7 +153,6 @@
             random.randint(0, self.board.height - 1)
         )
     
-    
     def spawn_ranger(self, tile: Vector2 | None = None):
         rid = len(self.board.rangers) + 1
         position = tile if tile else self._random_tile()
@@ -171,12 +170,7 @@
         position = tile if tile else self._random_tile()
         self.board.plants.append(Plant(
             pid,
-<<<<<<< HEAD
             position,
-            "Bush", 20, 0.0, 1, True
-=======
-            self._random_tile(),
->>>>>>> 409498f9
         ))
 
     def spawn_pond(self, tile: Vector2 | None = None):
@@ -185,20 +179,16 @@
         position = tile if tile else self._random_tile()
         self.board.ponds.append(Pond(
             pid,
-<<<<<<< HEAD
             position,
-            "Pond", 0, 0, 0, 0
-=======
-            self._random_tile(),
->>>>>>> 409498f9
         ))
-
+    
     def spawn_animal(self, species_name, tile: Vector2 | None = None):
+        import random
         from my_safari_project.model.animal import AnimalSpecies
         from my_safari_project.model.carnivore import Carnivore
         from my_safari_project.model.herbivore import Herbivore
-
         properties = {
+            # species: (class, speed, value, lifespan)
             AnimalSpecies.HYENA:    (Carnivore, 1.5, 60,  random.randint(5, 8)),
             AnimalSpecies.LION:     (Carnivore, 1.8, 150, random.randint(10, 15)),
             AnimalSpecies.TIGER:    (Carnivore, 2.0, 180, random.randint(8, 12)),
@@ -210,9 +200,7 @@
         }
         species = getattr(AnimalSpecies, species_name.upper())
         animal_class, speed, value, lifespan = properties[species]
-
-        position = tile if tile else self._random_tile()
-
+        position = tile if tile else self._random_tile()
         self.board.animals.append(animal_class(
             animal_id=len(self.board.animals) + 1,
             species=species,
@@ -222,7 +210,6 @@
             lifespan=lifespan
         ))
 
-
     def spawn_poacher(self):
         pid = len(self.board.poachers) + 1
         p = Poacher(pid, f"P{pid}", position=self._random_tile())
