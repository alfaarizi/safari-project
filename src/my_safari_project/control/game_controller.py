import random
from enum import Enum
from my_safari_project.model.timer import Timer 
from my_safari_project.model.timespeed import TimeSpeed
from my_safari_project.model.board import Board
from my_safari_project.model.capital import Capital
from my_safari_project.model.poacher import Poacher
from my_safari_project.model.ranger import Position, Ranger  # Adjusted module path
from my_safari_project.control.wildlife_ai import WildlifeAI

# -----------------------------------------------------------
# Enums / Simple Classes to Mimic UML or Basic Features
# -----------------------------------------------------------


class DifficultyLevel(Enum):
    EASY   = "Easy"
    NORMAL = "Normal"
    HARD   = "Hard"

    @property
    def thresholds(self):
        # visitors, herbivores, carnivores, capital
        return {
            DifficultyLevel.EASY:   ( 10, 10, 10,  500.0),
            DifficultyLevel.NORMAL: (20, 20, 20, 1000.0),
            DifficultyLevel.HARD:   (30, 30, 30, 2000.0),
        }[self]

    @property
    def required_months(self):
        return {
            DifficultyLevel.EASY:   3,
            DifficultyLevel.NORMAL: 6,
            DifficultyLevel.HARD:   12,
        }[self]

class GameState:
    RUNNING = "Running"
    PAUSED = "Paused"

class DayPhase:
    DAY = "Day"
    NIGHT = "Night"

# -----------------------------------------------------------
# Main GameController
# -----------------------------------------------------------

class GameController:
    def __init__(
        self,
        board_width: int,
        board_height: int,
        init_balance: float,
        difficulty: DifficultyLevel
    ):
        self.board = Board(board_width, board_height)
        self.board.initializeBoard()
        self.timer = Timer() 
        self.capital = Capital(init_balance)
        self.wildlife_ai = WildlifeAI(self.board, self.capital)
        # difficulty setup
        self.difficulty_level = difficulty
<<<<<<< HEAD
        self.applyDifficulty()
=======
        self.visits_req, self.herb_req, self.carn_req, self.cap_req = difficulty.thresholds
        self.months_needed    = difficulty.required_months
        self.consec_success   = 0

>>>>>>> 256fae3e
        self.number_of_visitors = 0
        self.game_state = GameState.PAUSED
        self.won                = False
        self.lost               = False

        self.start_game()
    
    def start_game(self):
        self.game_state = GameState.RUNNING

    def pause_game(self):
        self.game_state = GameState.PAUSED

    def resume_game(self):
        if self.game_state == GameState.PAUSED:
            self.game_state = GameState.RUNNING

    def end_game(self):
        self.game_state = GameState.PAUSED

    def update(self, delta_time: float):
        if self.game_state != GameState.RUNNING:
            return

        
        self.timer.updateTime(delta_time)
        self.board.updateAll(delta_time)
        self.wildlife_ai.update(delta_time)
        self.calculate_visitor_flow()
        self.handle_poacher_encounters()
        # monthly update every 30*24 hours
        if self.timer.getCurrentTime() >= 30 * 24:
            self._monthly_update()
            self.timer.currentTime -= 30 * 24

        # check lose: bankruptcy or no animals left
        if self.capital.checkBankruptcy():
            self.lost = True
            self.game_state = GameState.PAUSED
        if not any(a for a in self.board.animals if a.is_alive()):
            self.lost = True
            self.game_state = GameState.PAUSED

    def set_speed(self, speed: TimeSpeed):
        self.timer.setSpeedLevel(speed)

    def check_win_condition(self) -> bool:
        return self.won

    def check_lose_condition(self) -> bool:
        return self.lost

    
    def applyDifficulty(self):
        """Map your difficulty to day/night lengths (seconds)."""
        if self.difficulty_level == DifficultyLevel.LEVELS[0]:  # Easy
            self.timer.dayLength   = 8 * 60
            self.timer.nightLength = 4 * 60
        elif self.difficulty_level == DifficultyLevel.LEVELS[1]:  # Medium
            self.timer.dayLength   = 6 * 60
            self.timer.nightLength = 3 * 60
        else:  # Hard
            self.timer.dayLength   = 4 * 60
            self.timer.nightLength = 2 * 60

    def set_difficulty(self, level: DifficultyLevel):
<<<<<<< HEAD
        self.difficulty_level = level
        self.applyDifficulty()
=======
        self.difficulty = level
>>>>>>> 256fae3e

    def toggle_day_night_cycle(self):
        self.day_night_cycle_enabled = not self.day_night_cycle_enabled

    def toggle_isometric_view(self):
        self.isometric_view_enabled = not self.isometric_view_enabled

    def spawn_poachers(self, num_poachers: int):
        for i in range(num_poachers):
            position = self.board.getField(
                random.randint(0, self.board.width-1),
                random.randint(0, self.board.height-1)
            )
            poacher = Poacher(
                id=i,
                name=f"Poacher_{random.randint(i,999)}",
                position=position
            )
            self.board.addPoacher(poacher)

    def deploy_rangers(self, num_rangers: int):
        for _ in range(num_rangers):
            pos = Position(
                random.randint(0, self.board.width-1),
                random.randint(0, self.board.height-1)
            )
            ranger = Ranger(
                id=random.randint(1000, 9999),
                name=f"Ranger_{random.randint(100, 999)}",
                salary=1000.0,
                position=pos
            )
            self.board.addRanger(ranger)

    def handle_poacher_encounters(self):
        for ranger in self.board.rangers:
            if not ranger.is_on_duty:
                continue
            for poacher in list(self.board.poachers):
                if poacher.is_visible_to(ranger):
                    if ranger.eliminate_poacher(poacher):
                        self.board.removePoacher(poacher)

    def month_tick(self):
        pass

    def _monthly_update(self):
        # pay salaries, update budget, wildlife monthly
        self.capital.monthlyExpenses = sum(r.salary for r in self.board.rangers)
        self.capital.monthlyIncome   = 0
        self.capital.updateMonthlyBudget()
        self.wildlife_ai.monthly_tick()

        # couting things to check win condition
        visitors   = len([j for j in self.board.jeeps if not j.is_available and j.current_passengers == 0])
        herbivores = len([a for a in self.board.animals if a.__class__.__name__=="Herbivore" and a.is_alive()])
        carnivores = len([a for a in self.board.animals if a.__class__.__name__=="Carnivore" and a.is_alive()])
        capital    = self.capital.getBalance()

        if (visitors >= self.visits_req and
            herbivores >= self.herb_req and
            carnivores >= self.carn_req and
            capital >= self.cap_req):
            self.consec_success += 1
        else:
            self.consec_success = 0

        if self.consec_success >= self.months_needed:
            self.won = True
            self.game_state = GameState.PAUSED

    def calculate_visitor_flow(self):
        pass

    def save_game(self, file_path: str):
        pass

    def load_game(self, file_path: str):
        pass

    def get_board(self) -> Board:
        return self.board

    def get_timer(self) -> Timer:
        return self.timer

    def get_capital(self) -> Capital:
        return self.capital
    
    def add_funds_to_capital(self, amount: float):
        self.capital.addFunds(amount)

    def deduct_funds_from_capital(self, amount: float) -> bool:
        return self.capital.deductFunds(amount)

    def is_game_over(self) -> bool:
        return self.won or self.lost<|MERGE_RESOLUTION|>--- conflicted
+++ resolved
@@ -62,14 +62,10 @@
         self.wildlife_ai = WildlifeAI(self.board, self.capital)
         # difficulty setup
         self.difficulty_level = difficulty
-<<<<<<< HEAD
-        self.applyDifficulty()
-=======
         self.visits_req, self.herb_req, self.carn_req, self.cap_req = difficulty.thresholds
         self.months_needed    = difficulty.required_months
         self.consec_success   = 0
 
->>>>>>> 256fae3e
         self.number_of_visitors = 0
         self.game_state = GameState.PAUSED
         self.won                = False
@@ -136,12 +132,7 @@
             self.timer.nightLength = 2 * 60
 
     def set_difficulty(self, level: DifficultyLevel):
-<<<<<<< HEAD
-        self.difficulty_level = level
-        self.applyDifficulty()
-=======
         self.difficulty = level
->>>>>>> 256fae3e
 
     def toggle_day_night_cycle(self):
         self.day_night_cycle_enabled = not self.day_night_cycle_enabled
