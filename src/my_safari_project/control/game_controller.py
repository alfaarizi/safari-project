import random
from enum import Enum
from my_safari_project.model.timer import Timer 
from my_safari_project.model.timespeed import TimeSpeed
from my_safari_project.model.board import Board
from my_safari_project.model.capital import Capital
from my_safari_project.model.poacher import Poacher
from my_safari_project.model.ranger import Position, Ranger  # Adjusted module path
from my_safari_project.control.wildlife_ai import WildlifeAI

# -----------------------------------------------------------
# Enums / Simple Classes to Mimic UML or Basic Features
# -----------------------------------------------------------


class DifficultyLevel(Enum):
    EASY   = "Easy"
    NORMAL = "Normal"
    HARD   = "Hard"

    @property
    def thresholds(self):
        # visitors, herbivores, carnivores, capital
        return {
            DifficultyLevel.EASY:   ( 10, 10, 10,  500.0),
            DifficultyLevel.NORMAL: (20, 20, 20, 1000.0),
            DifficultyLevel.HARD:   (30, 30, 30, 2000.0),
        }[self]

    @property
    def required_months(self):
        return {
            DifficultyLevel.EASY:   3,
            DifficultyLevel.NORMAL: 6,
            DifficultyLevel.HARD:   12,
        }[self]

class GameState:
    RUNNING = "Running"
    PAUSED = "Paused"

class DayPhase:
    DAY = "Day"
    NIGHT = "Night"

# -----------------------------------------------------------
# Main GameController
# -----------------------------------------------------------

class GameController:
    def __init__(
        self,
        board_width: int,
        board_height: int,
        init_balance: float,
        difficulty: DifficultyLevel
    ):
        self.board = Board(board_width, board_height)
        self.timer = Timer() 
        self.capital = Capital(init_balance)
        self.wildlife_ai = WildlifeAI(self.board, self.capital)
        # difficulty setup
        self.difficulty_level = difficulty
        self.visits_req, self.herb_req, self.carn_req, self.cap_req = difficulty.thresholds
        self.months_needed    = difficulty.required_months
        self.consec_success   = 0

        self.number_of_visitors = 0
        self.game_state = GameState.PAUSED
        self.won                = False
        self.lost               = False

        self.start_game()
    
    def start_game(self):
        self.game_state = GameState.RUNNING

    def pause_game(self):
        self.game_state = GameState.PAUSED

    def resume_game(self):
        if self.game_state == GameState.PAUSED:
            self.game_state = GameState.RUNNING

    def end_game(self):
        self.game_state = GameState.PAUSED

    def update(self, delta_time: float):
        if self.game_state != GameState.RUNNING:
            return

        
        self.timer.updateTime(delta_time)
        self.board.updateAll(delta_time)
        self.wildlife_ai.update(delta_time)
        self.calculate_visitor_flow()
        self.handle_poacher_encounters()
        # monthly update every 30*24 hours
        if self.timer.getCurrentTime() >= 30 * 24:
            self._monthly_update()
            self.timer.currentTime -= 30 * 24

        # check lose: bankruptcy or no animals left
        if self.capital.checkBankruptcy():
            self.lost = True
            self.game_state = GameState.PAUSED
        if not any(a for a in self.board.animals if a.is_alive()):
            self.lost = True
            self.game_state = GameState.PAUSED

    def set_speed(self, speed: TimeSpeed):
        self.timer.setSpeedLevel(speed)

    def check_win_condition(self) -> bool:
        return self.won

    def check_lose_condition(self) -> bool:
        return self.lost

    
    def applyDifficulty(self):
        """Map your difficulty to day/night lengths (seconds)."""
        if self.difficulty_level == DifficultyLevel.LEVELS[0]:  # Easy
            self.timer.dayLength   = 8 * 60
            self.timer.nightLength = 4 * 60
        elif self.difficulty_level == DifficultyLevel.LEVELS[1]:  # Medium
            self.timer.dayLength   = 6 * 60
            self.timer.nightLength = 3 * 60
        else:  # Hard
            self.timer.dayLength   = 4 * 60
            self.timer.nightLength = 2 * 60

    def set_difficulty(self, level: DifficultyLevel):
        self.difficulty = level

    def toggle_day_night_cycle(self):
        self.day_night_cycle_enabled = not self.day_night_cycle_enabled

    def toggle_isometric_view(self):
        self.isometric_view_enabled = not self.isometric_view_enabled

    def spawn_poachers(self, num_poachers: int):
        for i in range(num_poachers):
            position = self.board.getField(
                random.randint(0, self.board.width-1),
                random.randint(0, self.board.height-1)
            )
            poacher = Poacher(
                id=i,
                name=f"Poacher_{random.randint(i,999)}",
                position=position
            )
            self.board.addPoacher(poacher)

    def deploy_rangers(self, num_rangers: int):
        for _ in range(num_rangers):
            pos = Position(
                random.randint(0, self.board.width-1),
                random.randint(0, self.board.height-1)
            )
            ranger = Ranger(
                id=random.randint(1000, 9999),
                name=f"Ranger_{random.randint(100, 999)}",
                salary=1000.0,
                position=pos
            )
            self.board.addRanger(ranger)

    def handle_poacher_encounters(self):
        for ranger in self.board.rangers:
            if not ranger.is_on_duty:
                continue
            for poacher in list(self.board.poachers):
                if poacher.is_visible_to(ranger):
                    if ranger.eliminate_poacher(poacher):
                        self.board.removePoacher(poacher)

    def month_tick(self):
        pass

    def _monthly_update(self):
        # pay salaries, update budget, wildlife monthly
        self.capital.monthlyExpenses = sum(r.salary for r in self.board.rangers)
        self.capital.monthlyIncome   = 0
        self.capital.updateMonthlyBudget()
        self.wildlife_ai.monthly_tick()

        # couting things to check win condition
        visitors   = len([j for j in self.board.jeeps if not j.is_available and j.current_passengers == 0])
        herbivores = len([a for a in self.board.animals if a.__class__.__name__=="Herbivore" and a.is_alive()])
        carnivores = len([a for a in self.board.animals if a.__class__.__name__=="Carnivore" and a.is_alive()])
        capital    = self.capital.getBalance()

        if (visitors >= self.visits_req and
            herbivores >= self.herb_req and
            carnivores >= self.carn_req and
            capital >= self.cap_req):
            self.consec_success += 1
        else:
            self.consec_success = 0

        if self.consec_success >= self.months_needed:
            self.won = True
            self.game_state = GameState.PAUSED

    def calculate_visitor_flow(self):
        pass

<<<<<<< HEAD
    def save_game(self, file_path: str) -> bool:
        try:
            game_state = {
                # Game settings
                "board_width": self.board.width,
                "board_height": self.board.height,
                "difficulty_level": self.difficulty_level.value,
                "game_state": self.game_state,
                
                # Game progress
                "timer_data": {
                    "elapsed_seconds": self.timer.elapsed_seconds,
                },
                
                "capital_balance": self.capital.getBalance(),
                "monthly_income": self.capital.monthlyIncome,
                "monthly_expenses": self.capital.monthlyExpenses,
                "consecutive_success_months": self.consec_success,
                "won": self.won,
                "lost": self.lost,
                
                "visits_req": self.visits_req,
                "herb_req": self.herb_req,
                "carn_req": self.carn_req,
                "cap_req": self.cap_req,
                "months_needed": self.months_needed,
                
                "number_of_visitors": self.number_of_visitors,
                
                "save_timestamp": datetime.now().isoformat()
            }
            
            # Use pickle to save the board
            with open(f"{file_path}.pickle", "wb") as pickle_file:
                pickle.dump({
                    "board": self.board,
                    "wildlife_ai": self.wildlife_ai
                }, pickle_file)
            
            # Using JSON for the simpler data
            with open(f"{file_path}.json", "w") as json_file:
                json.dump(game_state, json_file, indent=2)
                
            return True
            
        except Exception as e:
            print(f"Error saving game: {str(e)}")
            return False
       
    def load_game(self, file_path: str) -> bool:
        try:
            if not (os.path.exists(f"{file_path}.json") and os.path.exists(f"{file_path}.pickle")):
                print("Save files not found.")
                return False

            with open(f"{file_path}.pickle", "rb") as pickle_file:
                pickle_data = pickle.load(pickle_file)
                self.board = pickle_data["board"]
                self.wildlife_ai = pickle_data["wildlife_ai"]
                self.wildlife_ai.board = self.board

            with open(f"{file_path}.json", "r") as json_file:
                game_state = json.load(json_file)

            self.difficulty_level = DifficultyLevel(game_state["difficulty_level"])
            self.game_state = game_state["game_state"]

            self.timer.elapsed_seconds = game_state["timer_data"]["elapsed_seconds"]
            self.capital = Capital(game_state["capital_balance"])
            self.capital.monthlyIncome = game_state["monthly_income"]
            self.capital.monthlyExpenses = game_state["monthly_expenses"]



            self.consec_success = game_state["consecutive_success_months"]
            self.won = game_state["won"]
            self.lost = game_state["lost"]

            self.visits_req = game_state["visits_req"]
            self.herb_req = game_state["herb_req"]
            self.carn_req = game_state["carn_req"]
            self.cap_req = game_state["cap_req"]
            self.months_needed = game_state["months_needed"]

            self.number_of_visitors = game_state["number_of_visitors"]

            return True

        except Exception as e:
            print(f"Error loading game: {str(e)}")
            return False
=======
    def save_game(self, file_path: str):
        pass

    def load_game(self, file_path: str):
        pass
>>>>>>> 9e97ef76

    def get_board(self) -> Board:
        return self.board

    def get_timer(self) -> Timer:
        return self.timer

    def get_capital(self) -> Capital:
        return self.capital
    
    def add_funds_to_capital(self, amount: float):
        self.capital.addFunds(amount)

    def deduct_funds_from_capital(self, amount: float) -> bool:
        return self.capital.deductFunds(amount)

    def is_game_over(self) -> bool:
        return self.won or self.lost<|MERGE_RESOLUTION|>--- conflicted
+++ resolved
@@ -206,7 +206,6 @@
     def calculate_visitor_flow(self):
         pass
 
-<<<<<<< HEAD
     def save_game(self, file_path: str) -> bool:
         try:
             game_state = {
@@ -298,13 +297,6 @@
         except Exception as e:
             print(f"Error loading game: {str(e)}")
             return False
-=======
-    def save_game(self, file_path: str):
-        pass
-
-    def load_game(self, file_path: str):
-        pass
->>>>>>> 9e97ef76
 
     def get_board(self) -> Board:
         return self.board
