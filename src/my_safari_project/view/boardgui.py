--- conflicted
+++ resolved
@@ -1,10 +1,6 @@
 # my_safari_project/view/boardgui.py
 from __future__ import annotations
-<<<<<<< HEAD
 import math
-=======
-
->>>>>>> e30e335d
 import os
 import pygame
 from pygame import Surface, Rect
@@ -72,7 +68,6 @@
         return surf
 
     def _load_assets(self):
-<<<<<<< HEAD
         base = os.path.dirname(__file__)
         imgs = os.path.join(base, "images")
         self.desert  = self._load_img(imgs, "desert", alpha=False)
@@ -91,25 +86,6 @@
             "hippo"   : self._load_img(imgs, "herbivores/hippo"),
             "zebra"   : self._load_img(imgs, "herbivores/zebra")
         }
-=======
-        root = os.path.join(os.path.dirname(__file__), "images")
-        self.desert  = self._load_img(root, "desert",  alpha=False)
-        self.plant   = self._load_img(root, "plant")
-        self.pond    = self._load_img(root, "pond")
-        self.jeep    = self._load_img(root, "jeep")
-        self.ranger  = self._load_img(root, "ranger")
-        self.poacher = self._load_img(root, "poacher")
-        self.animals = [
-            self._load_img(root, "carnivores/hyena"),
-            self._load_img(root, "carnivores/lion"),
-            self._load_img(root, "carnivores/tiger"),
-            self._load_img(root, "herbivores/buffalo"),
-            self._load_img(root, "herbivores/elephant"),
-            self._load_img(root, "herbivores/giraffe"),
-            self._load_img(root, "herbivores/hippo"),
-            self._load_img(root, "herbivores/zebra")
-        ]
->>>>>>> e30e335d
 
 
     # ─── camera controls (panning & zooming) ──────────────────────────
@@ -208,7 +184,6 @@
         half_w = rect.width  // (2 * side)
         half_h = rect.height // (2 * side)
 
-<<<<<<< HEAD
         # world‐bounds shown
         # min_x = int(self.cam.x) - half_w - 1
         # min_y = int(self.cam.y) - half_h - 1
@@ -222,15 +197,6 @@
         # origin pixel for (min_x,min_y)
         # ox = rect.x + rect.width//2  - int((self.cam.x - min_x)*side)
         # oy = rect.y + rect.height//2 - int((self.cam.y - min_y)*side)
-=======
-        # world‐bounds
-        min_x = int(self.cam.x) - half_w - 1
-        min_y = int(self.cam.y) - half_h - 1
-        max_x = int(self.cam.x) + half_w + 2
-        max_y = int(self.cam.y) + half_h + 2
-
-        # pixel offset for (min_x, min_y)
->>>>>>> e30e335d
         ox = rect.centerx - int((self.cam.x - min_x) * side)
         oy = rect.centery - int((self.cam.y - min_y) * side)
 
@@ -319,8 +285,10 @@
             if any(p.is_visible_to(r) for r in self.board.rangers):
                 px = ox + int((p.position.x - min_x)*side)
                 py = oy + int((p.position.y - min_y)*side)
-<<<<<<< HEAD
-                screen.blit(pygame.transform.scale(self.poacher, (side, side)), (px, py))
+                screen.blit(
+                    pygame.transform.scale(self.poacher, (side, side)),
+                    (px, py)
+                )
 
         # grid
         grid_col = (80,80,80)
@@ -341,26 +309,8 @@
                 overlay.fill(colour)
                 screen.blit(overlay, (px, py))
 
-        # day/night tint
-        if self.dn_opacity > 0.0:
-=======
-                screen.blit(
-                    pygame.transform.scale(self.poacher, (side, side)),
-                    (px, py)
-                )
-
-        # ---------- grid -------------------------------------------
-        grid_col = (80, 80, 80)
-        for c in range(vis_w + 1):
-            x = ox + c * side
-            pygame.draw.line(screen, grid_col, (x, oy), (x, oy + vis_h * side), 1)
-        for r in range(vis_h + 1):
-            y = oy + r * side
-            pygame.draw.line(screen, grid_col, (ox, y), (ox + vis_w * side, y), 1)
-
         # ---------- day / night overlay ----------------------------
         if self.dn_opacity > 0:
->>>>>>> e30e335d
             tint = self._lerp((255,255,255,0), (0,0,70,160), self.dn_opacity)
             ov   = pygame.Surface((vis_w * side, vis_h * side), pygame.SRCALPHA)
             ov.fill(tint)
