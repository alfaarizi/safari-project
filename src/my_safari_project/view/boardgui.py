from __future__ import annotations

import os
import pygame
from pygame import Surface, Rect
from pygame.math import Vector2
from typing import Tuple

from my_safari_project.model.board import Board
from my_safari_project.model.road  import Road
from my_safari_project.model.animal import Animal
from my_safari_project.model.timer import TIME_SCALE



class BoardGUI:
    MIN_TILE = 4
    MAX_TILE = 64

    def __init__(self, board: Board, default_tile: int = 32):
        self.board = board
        from my_safari_project.view.gamegui import BOARD_RECT

        # Basic initialization
        self.tile = default_tile
        self.MIN_TILE = 4
        self.MAX_TILE = 64

        self.cam = Vector2(
            board.width / 2,
            board.height / 2
        )

        self._dragging = False
        self._drag_start = Vector2(0, 0)
        self._cam_at_drag = Vector2(self.cam)

        # Day/night cycle
        self._dn_enabled = True
        self._dn_timer = 0.0
        self._dn_period = 8 * 60
        self.dn_opacity = 0.0

        # --- load all images --------------------------------------------
        self._load_assets()


    # ─── asset loading ────────────────────────────────────────────────
    def _load_img(self, root: str, name: str, alpha=True) -> Surface:
        for ext in ("png", "jpg", "jpeg"):
            p = os.path.join(root, f"{name}.{ext}")
            if os.path.exists(p):
                img = pygame.image.load(p)
                return img.convert_alpha() if alpha else img.convert()
        surf = pygame.Surface((1,1),
                              pygame.SRCALPHA if alpha else 0)
        surf.fill((200,200,200,180) if alpha else (200,200,200))
        return surf

    def _load_assets(self):
        root = os.path.join(os.path.dirname(__file__), "images")
        self.desert  = self._load_img(root, "desert",  alpha=False)
        self.plant   = self._load_img(root, "plant")
        self.pond    = self._load_img(root, "pond")
        self.jeep    = self._load_img(root, "jeep")
        self.ranger  = self._load_img(root, "ranger")
        self.poacher = self._load_img(root, "poacher")
        self.animals = [
            self._load_img(root, "carnivores/hyena"),
            self._load_img(root, "carnivores/lion"),
            self._load_img(root, "carnivores/tiger"),
            self._load_img(root, "herbivores/buffalo"),
            self._load_img(root, "herbivores/elephant"),
            self._load_img(root, "herbivores/giraffe"),
            self._load_img(root, "herbivores/hippo"),
            self._load_img(root, "herbivores/zebra")
        ]


    # ─── camera controls (panning & zooming) ──────────────────────────
    def follow(self, world_pos: Vector2):
        """Centre the camera on the given world‐coordinate."""
        self.cam = Vector2(world_pos)

    def start_drag(self, mouse_pos: Vector2):
        """Begin click‐and‐drag panning."""
        self._dragging    = True
        self._drag_start  = Vector2(mouse_pos)
        self._cam_at_drag = Vector2(self.cam)

    def drag(self, pos: tuple[int, int], bounds: pygame.Rect) -> None:
        if not self._dragging:
            return

        offset = Vector2(pos) - self._drag_start

        self.cam = self._cam_at_drag - offset / self.tile

    def stop_drag(self):
        """End panning without snapping back."""
        self._dragging = False

    def zoom(self, direction: int, mouse_pos: Vector2, board_rect: Rect):
        """
        Zoom in (+1) or out (–1), keeping the tile under the cursor fixed.
        """
        if not board_rect.collidepoint(mouse_pos):
            return
        old_tile = self.tile
        self.tile = max(self.MIN_TILE,   min(self.tile + direction * 4, self.MAX_TILE))
        if self.tile == old_tile:
            return

        mx, my = mouse_pos

        def world_at(px_per_tile: int) -> Vector2:
            return Vector2(
                self.cam.x + (mx - board_rect.centerx) / px_per_tile,
                self.cam.y + (my - board_rect.centery) / px_per_tile
            )

        w_old = world_at(old_tile)
        w_new = world_at(self.tile)
        # shift cam so that point stays put
        self.cam += w_old - w_new


    # ─── day / night tinting ──────────────────────────────────────────
    def update_day_night(self, dt: float, elapsed_seconds: float, mouse_pos):

        # Convert elapsed seconds to total game minutes
        game_minutes = elapsed_seconds / TIME_SCALE["minute"]  

        # Add 360 to shift time start from 0 to 6:00 AM
        total_minutes = (game_minutes + 360) % 1440  # wrap around 24h

        # Fade transitions
        fade_in_start = 360   # 6:00 AM
        fade_in_end   = 540   # 9:00 AM
        fade_out_start = 1080 # 6:00 PM
        fade_out_end   = 1260 # 9:00 PM


        if fade_in_start <= total_minutes < fade_in_end:
            t = (total_minutes - fade_in_start) / (fade_in_end - fade_in_start)
            target_opacity = 1 - t  # fade out (dark -> light)
        elif fade_out_start <= total_minutes < fade_out_end:
            t = (total_minutes - fade_out_start) / (fade_out_end - fade_out_start)
            target_opacity = t  # fade in (light  dark)
        elif total_minutes >= fade_out_end or total_minutes < fade_in_start:
            target_opacity = 1.0  # full dark
        else:
            target_opacity = 0.0  # full bright

        # Smooth interpolation
        speed = 0.3  # You can tweak this
        self.dn_opacity += (target_opacity - self.dn_opacity) * speed * dt * 60
        self.dn_opacity = max(0.0, min(1.0, self.dn_opacity))

        self._night_active = target_opacity == 1.0
        self._cursor_pos = mouse_pos



    # ─── rendering ─────────────────────────────────────────────────────
    @staticmethod
    def _lerp(c1: Tuple[int,int,int,int],
              c2: Tuple[int,int,int,int], t: float) -> Tuple[int,int,int,int]:
        return tuple(int(a + (b - a)*t) for a,b in zip(c1, c2))



    @staticmethod
    def _smoothstep(t: float) -> float:
        return t * t * (3 - 2 * t)

    def render(self, screen: Surface, rect: Rect):
        if self.board.width == 0 or self.board.height == 0:
            return

        self.tile = max(4, min(self.tile, rect.width // 4, rect.height // 4))
        side = self.tile

        half_w = rect.width // (2 * side)
        half_h = rect.height // (2 * side)

        min_x = int(self.cam.x) - half_w - 1
        min_y = int(self.cam.y) - half_h - 1
        max_x = int(self.cam.x) + half_w + 2
        max_y = int(self.cam.y) + half_h + 2

        ox = rect.centerx - int((self.cam.x - min_x) * side)
        oy = rect.centery - int((self.cam.y - min_y) * side)

        vis_w = int(max_x - min_x)
        vis_h = int(max_y - min_y)

        visible_map = None
        world_x = world_y = 0
        if self._night_active:
            radius = 5
            mx, my = self._cursor_pos
            world_x = self.cam.x + (mx - rect.centerx) / side
            world_y = self.cam.y + (my - rect.centery) / side
            visible_map = lambda x, y: (x - world_x) ** 2 + (y - world_y) ** 2 <= radius ** 2

        # Background
        bg = pygame.transform.scale(self.desert, (vis_w * side, vis_h * side))
        screen.blit(bg, (ox, oy))

        # Roads
        road_col = (105, 105, 105)
        for rd in self.board.roads:
            if min_x <= rd.pos.x < max_x and min_y <= rd.pos.y < max_y:
                px = ox + int((rd.pos.x - min_x) * side)
                py = oy + int((rd.pos.y - min_y) * side)
                pygame.draw.rect(screen, road_col, (px, py, side, side))

        # Animal debug overlays
        if getattr(self.board.wildlife_ai.animal_ai, "debug_mode"):
            self.board.wildlife_ai.animal_ai.render(screen, ox, oy, side, min_x, min_y)

        # Ponds (always visible)
        for p in self.board.ponds:
            x, y = p.position
            if min_x <= x < max_x and min_y <= y < max_y:
                px = ox + int((x - min_x) * side)
                py = oy + int((y - min_y) * side)
                screen.blit(pygame.transform.scale(self.pond, (side, side)), (px, py))

        # Plants (always visible)
        gw, gh = side, int(side * 1.2)
        for p in self.board.plants:
            x, y = p.position
            if min_x <= x < max_x and min_y <= y < max_y:
                px = ox + int((x - min_x) * side)
                py = oy + int((y - min_y) * side - (gh - side))
                screen.blit(pygame.transform.scale(self.plant, (gw, gh)), (px, py))

        # Animals (conditionally visible at night)
        aw, ah = side, side
        for animal in self.board.animals:
            loc = getattr(animal, "position", Vector2(0, 0))

            if self._night_active:
                is_tagged = animal.animal_id in self.board.visible_animals_night
                near_ranger = any(r.position.distance_to(loc) <= 5 for r in self.board.rangers)
                near_tourist = any(t.position.distance_to(loc) <= 5 for t in self.board.tourists)
                if not (is_tagged or near_ranger or near_tourist):
                    continue

            px = ox + int((loc.x - min_x) * side)
            py = oy + int((loc.y - min_y) * side)
            screen.blit(pygame.transform.scale(self.animals[animal.species.value], (aw, ah)), (px, py))

        # Jeeps
        jw = jh = side * 2
        for j in self.board.jeeps:
            cx, cy = j.position
            if (min_x - 2) <= cx < (max_x + 2) and (min_y - 2) <= cy < (max_y + 2):
                img = pygame.transform.scale(self.jeep, (jw, jh))
                img = pygame.transform.rotate(img, -j.heading)
                r = img.get_rect(center=(0, 0))
                px = ox + int((cx - min_x) * side - r.width / 2)
                py = oy + int((cy - min_y) * side - r.height / 2)
                screen.blit(img, (px, py))

        # Rangers
        for r in self.board.rangers:
            rx, ry = r.position
            if min_x <= rx < max_x and min_y <= ry < max_y:
                px = ox + int((rx - min_x) * side)
                py = oy + int((ry - min_y) * side)
                screen.blit(pygame.transform.scale(self.ranger, (side, side)), (px, py))

        # Poachers (only if visible to a ranger)
        for p in self.board.poachers:
            if p.visible:
                px = ox + int((p.position.x - min_x) * side)
                py = oy + int((p.position.y - min_y) * side)
                screen.blit(pygame.transform.scale(self.poacher, (side, side)), (px, py))

        # Grid
        grid_col = (80, 80, 80)
        for c in range(vis_w + 1):
            x = ox + c * side
            pygame.draw.line(screen, grid_col, (x, oy), (x, oy + vis_h * side), 1)
        for r in range(vis_h + 1):
            y = oy + r * side
            pygame.draw.line(screen, grid_col, (ox, y), (ox + vis_w * side, y), 1)

        # Night overlay (smooth tint)
        if self.dn_opacity > 0:
            smoothed = self._smoothstep(self.dn_opacity)
            tint = self._lerp((255, 255, 255, 0), (0, 0, 70, 160), smoothed)
            ov = pygame.Surface((vis_w * side, vis_h * side), pygame.SRCALPHA)
            ov.fill(tint)
            screen.blit(ov, (ox, oy))

<<<<<<< HEAD
    def screen_to_board(self, screen_pos, rect):
        rel_x = screen_pos[0] - rect.centerx
        rel_y = screen_pos[1] - rect.centery

        # Convert to board coordinates using camera position and zoom
        board_x = self.cam.x + (rel_x / self.tile)
        board_y = self.cam.y + (rel_y / self.tile)

        return Vector2(board_x, board_y)

    def board_to_screen(self, board_pos, rect):
        rel_x = (board_pos.x - self.cam.x) * self.tile
        rel_y = (board_pos.y - self.cam.y) * self.tile

        # Convert to screen coordinates
        screen_x = rect.centerx + rel_x
        screen_y = rect.centery + rel_y

        return Vector2(screen_x, screen_y)
=======

     # Spotlight effect
        if self.dn_opacity > 0.6:
            spotlight = pygame.Surface(screen.get_size(), pygame.SRCALPHA)
            spotlight.fill((0, 0, 0, 0))  # fully transparent base

            # Get mouse position directly
            mx, my = self._cursor_pos  # Already stored each frame
            pygame.draw.circle(
                spotlight, (0, 0, 0, 220),
                (mx, my),  # directly use mouse screen position
                60  # radius in pixels (adjust as needed)
            )

            spotlight.set_colorkey((0, 0, 0))
            screen.blit(spotlight, (0, 0), special_flags=pygame.BLEND_RGBA_SUB)


    def get_animal_at(self, world_pos: Vector2, radius: float = 1.5) -> Animal:
        """Return the first animal within a given radius of the clicked world position."""
        for animal in self.board.animals:
            if animal.is_alive and animal.position.distance_to(world_pos) <= radius:
                return animal
        return None



    def screen_to_world(self, screen_pos: tuple[int, int]) -> Vector2:
        """Convert screen (pixel) coordinates to world (tile) coordinates."""
        from my_safari_project.view.gamegui import BOARD_RECT
        mx, my = screen_pos
        if not BOARD_RECT.collidepoint(mx, my):
            return None  # Outside the board area

        # Convert from screen to world based on camera and tile size
        offset_x = BOARD_RECT.centerx
        offset_y = BOARD_RECT.centery
        rel_x = (mx - offset_x) / self.tile
        rel_y = (my - offset_y) / self.tile
        world_x = self.cam.x + rel_x
        world_y = self.cam.y + rel_y
        return Vector2(world_x, world_y)
>>>>>>> 691e8df5
<|MERGE_RESOLUTION|>--- conflicted
+++ resolved
@@ -297,7 +297,6 @@
             ov.fill(tint)
             screen.blit(ov, (ox, oy))
 
-<<<<<<< HEAD
     def screen_to_board(self, screen_pos, rect):
         rel_x = screen_pos[0] - rect.centerx
         rel_y = screen_pos[1] - rect.centery
@@ -316,48 +315,4 @@
         screen_x = rect.centerx + rel_x
         screen_y = rect.centery + rel_y
 
-        return Vector2(screen_x, screen_y)
-=======
-
-     # Spotlight effect
-        if self.dn_opacity > 0.6:
-            spotlight = pygame.Surface(screen.get_size(), pygame.SRCALPHA)
-            spotlight.fill((0, 0, 0, 0))  # fully transparent base
-
-            # Get mouse position directly
-            mx, my = self._cursor_pos  # Already stored each frame
-            pygame.draw.circle(
-                spotlight, (0, 0, 0, 220),
-                (mx, my),  # directly use mouse screen position
-                60  # radius in pixels (adjust as needed)
-            )
-
-            spotlight.set_colorkey((0, 0, 0))
-            screen.blit(spotlight, (0, 0), special_flags=pygame.BLEND_RGBA_SUB)
-
-
-    def get_animal_at(self, world_pos: Vector2, radius: float = 1.5) -> Animal:
-        """Return the first animal within a given radius of the clicked world position."""
-        for animal in self.board.animals:
-            if animal.is_alive and animal.position.distance_to(world_pos) <= radius:
-                return animal
-        return None
-
-
-
-    def screen_to_world(self, screen_pos: tuple[int, int]) -> Vector2:
-        """Convert screen (pixel) coordinates to world (tile) coordinates."""
-        from my_safari_project.view.gamegui import BOARD_RECT
-        mx, my = screen_pos
-        if not BOARD_RECT.collidepoint(mx, my):
-            return None  # Outside the board area
-
-        # Convert from screen to world based on camera and tile size
-        offset_x = BOARD_RECT.centerx
-        offset_y = BOARD_RECT.centery
-        rel_x = (mx - offset_x) / self.tile
-        rel_y = (my - offset_y) / self.tile
-        world_x = self.cam.x + rel_x
-        world_y = self.cam.y + rel_y
-        return Vector2(world_x, world_y)
->>>>>>> 691e8df5
+        return Vector2(screen_x, screen_y)