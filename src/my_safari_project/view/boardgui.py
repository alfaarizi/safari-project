from __future__ import annotations

import os
import pygame
from pygame import Surface, Rect
from pygame.math import Vector2
from typing import Tuple
from pygame import Rect
from my_safari_project.model.board import Board
from my_safari_project.model.road  import Road
from my_safari_project.model.animal import Animal
from my_safari_project.model.timer import TIME_SCALE




class BoardGUI:
    MIN_TILE = 4
    MAX_TILE = 64

    def __init__(self, board: Board, default_tile: int = 32):
        self.board = board
<<<<<<< HEAD
        from my_safari_project.view.gamegui import BOARD_RECT, SCREEN_W, SCREEN_H

        if default_tile is not None:
            self.tile = default_tile
        else:
            # fall back to the “fit‐to‐screen” logic
            self.tile = min(
                BOARD_RECT.width  // board.width,
                BOARD_RECT.height // board.height
            )
        self.tile = max(self.MIN_TILE, self.tile)
=======
        from my_safari_project.view.gamegui import BOARD_RECT

        # Basic initialization
        self.tile = default_tile
        self.MIN_TILE = 4
        self.MAX_TILE = 64
>>>>>>> b1078501

        self.cam = Vector2(
            board.width / 2,
            board.height / 2
        )

        self._dragging = False
        self._drag_start = Vector2(0, 0)
        self._cam_at_drag = Vector2(self.cam)

        # Day/night cycle
        self._dn_enabled = True
        self._dn_timer = 0.0
        self._dn_period = 8 * 60
        self.dn_opacity = 0.0

        # --- load all images --------------------------------------------
        self._load_assets()
    

    # ─── asset loading ────────────────────────────────────────────────
    def _load_img(self, root: str, name: str, alpha=True) -> Surface:
        for ext in ("png", "jpg", "jpeg"):
            p = os.path.join(root, f"{name}.{ext}")
            if os.path.exists(p):
                img = pygame.image.load(p)
                return img.convert_alpha() if alpha else img.convert()
        surf = pygame.Surface((1,1),
                              pygame.SRCALPHA if alpha else 0)
        surf.fill((200,200,200,180) if alpha else (200,200,200))
        return surf

    def _load_assets(self):
        root = os.path.join(os.path.dirname(__file__), "images")
        self.desert  = self._load_img(root, "desert",  alpha=False)
        self.plant   = self._load_img(root, "plant")
        self.pond    = self._load_img(root, "pond")
        self.jeep    = self._load_img(root, "jeep")
        self.ranger  = self._load_img(root, "ranger")
        self.poacher = self._load_img(root, "poacher")
        self.animals = [
            self._load_img(root, "carnivores/hyena"),
            self._load_img(root, "carnivores/lion"),
            self._load_img(root, "carnivores/tiger"),
            self._load_img(root, "herbivores/buffalo"),
            self._load_img(root, "herbivores/elephant"),
            self._load_img(root, "herbivores/giraffe"),
            self._load_img(root, "herbivores/hippo"),
            self._load_img(root, "herbivores/zebra")
        ]


    # ─── camera controls (panning & zooming) ──────────────────────────
    def follow(self, world_pos: Vector2):
        """Centre the camera on the given world‐coordinate."""
        self.cam = Vector2(world_pos)

    def start_drag(self, mouse_pos: Vector2):
        """Begin click‐and‐drag panning."""
        self._dragging    = True
        self._drag_start  = Vector2(mouse_pos)
        self._cam_at_drag = Vector2(self.cam)

    def drag(self, pos: tuple[int, int], bounds: pygame.Rect) -> None:
        if not self._dragging:
            return

        offset = Vector2(pos) - self._drag_start

        self.cam = self._cam_at_drag - offset / self.tile

    def stop_drag(self):
        """End panning without snapping back."""
        self._dragging = False

    def zoom(self, direction: int, mouse_pos: Vector2, board_rect: Rect):
        """
        Zoom in (+1) or out (–1), keeping the tile under the cursor fixed.
        """
        if not board_rect.collidepoint(mouse_pos):
            return
        old_tile = self.tile
        self.tile = max(self.MIN_TILE,   min(self.tile + direction * 4, self.MAX_TILE))
        if self.tile == old_tile:
            return

        mx, my = mouse_pos

        def world_at(px_per_tile: int) -> Vector2:
            return Vector2(
                self.cam.x + (mx - board_rect.centerx) / px_per_tile,
                self.cam.y + (my - board_rect.centery) / px_per_tile
            )

        w_old = world_at(old_tile)
        w_new = world_at(self.tile)
        # shift cam so that point stays put
        self.cam += w_old - w_new


    # ─── day / night tinting ──────────────────────────────────────────
    def update_day_night(self, dt: float, elapsed_seconds: float, mouse_pos):

        # Convert elapsed seconds to total game minutes
        game_minutes = elapsed_seconds / TIME_SCALE["minute"]  

        # Add 360 to shift time start from 0 to 6:00 AM
        total_minutes = (game_minutes + 360) % 1440  # wrap around 24h

        # Fade transitions
        fade_in_start = 360   # 6:00 AM
        fade_in_end   = 540   # 9:00 AM
        fade_out_start = 1080 # 6:00 PM
        fade_out_end   = 1260 # 9:00 PM


        if fade_in_start <= total_minutes < fade_in_end:
            t = (total_minutes - fade_in_start) / (fade_in_end - fade_in_start)
            target_opacity = 1 - t  # fade out (dark -> light)
        elif fade_out_start <= total_minutes < fade_out_end:
            t = (total_minutes - fade_out_start) / (fade_out_end - fade_out_start)
            target_opacity = t  # fade in (light  dark)
        elif total_minutes >= fade_out_end or total_minutes < fade_in_start:
            target_opacity = 1.0  # full dark
        else:
            target_opacity = 0.0  # full bright

        # Smooth interpolation
        speed = 0.3  # You can tweak this
        self.dn_opacity += (target_opacity - self.dn_opacity) * speed * dt * 60
        self.dn_opacity = max(0.0, min(1.0, self.dn_opacity))

        self._night_active = target_opacity == 1.0
        self._cursor_pos = mouse_pos



    # ─── rendering ─────────────────────────────────────────────────────
    @staticmethod
    def _lerp(c1: Tuple[int,int,int,int],
              c2: Tuple[int,int,int,int], t: float) -> Tuple[int,int,int,int]:
        return tuple(int(a + (b - a)*t) for a,b in zip(c1, c2))

<<<<<<< HEAD
    def render(self,screen: Surface,rect: Rect,*,hover_tile: Vector2 | None = None, 
        hover_valid: bool = False ) -> None:
=======


    @staticmethod
    def _smoothstep(t: float) -> float:
        return t * t * (3 - 2 * t)

    def render(self, screen: Surface, rect: Rect):
>>>>>>> b1078501
        if self.board.width == 0 or self.board.height == 0:
            return

        self.tile = max(4, min(self.tile, rect.width // 4, rect.height // 4))
        side = self.tile

        half_w = rect.width // (2 * side)
        half_h = rect.height // (2 * side)

        min_x = int(self.cam.x) - half_w - 1
        min_y = int(self.cam.y) - half_h - 1
        max_x = int(self.cam.x) + half_w + 2
        max_y = int(self.cam.y) + half_h + 2

        ox = rect.centerx - int((self.cam.x - min_x) * side)
        oy = rect.centery - int((self.cam.y - min_y) * side)

        vis_w = int(max_x - min_x)
        vis_h = int(max_y - min_y)

        visible_map = None
        world_x = world_y = 0
        if self._night_active:
            radius = 5
            mx, my = self._cursor_pos
            world_x = self.cam.x + (mx - rect.centerx) / side
            world_y = self.cam.y + (my - rect.centery) / side
            visible_map = lambda x, y: (x - world_x) ** 2 + (y - world_y) ** 2 <= radius ** 2

        # Background
        bg = pygame.transform.scale(self.desert, (vis_w * side, vis_h * side))
        screen.blit(bg, (ox, oy))

        # Roads
        road_col = (105, 105, 105)
        for rd in self.board.roads:
            if min_x <= rd.pos.x < max_x and min_y <= rd.pos.y < max_y:
                px = ox + int((rd.pos.x - min_x) * side)
                py = oy + int((rd.pos.y - min_y) * side)
                pygame.draw.rect(screen, road_col, (px, py, side, side))

        # Animal debug overlays
        if getattr(self.board.wildlife_ai.animal_ai, "debug_mode"):
            self.board.wildlife_ai.animal_ai.render(screen, ox, oy, side, min_x, min_y)

        # Ponds (always visible)
        for p in self.board.ponds:
            x, y = p.position
            if min_x <= x < max_x and min_y <= y < max_y:
                px = ox + int((x - min_x) * side)
                py = oy + int((y - min_y) * side)
                screen.blit(pygame.transform.scale(self.pond, (side, side)), (px, py))

        # Plants (always visible)
        gw, gh = side, int(side * 1.2)
        for p in self.board.plants:
            x, y = p.position
            if min_x <= x < max_x and min_y <= y < max_y:
                px = ox + int((x - min_x) * side)
<<<<<<< HEAD
                py = oy + int((y - min_y) * side - (gh - side) ) 
                screen.blit(
                    pygame.transform.scale(self.plant, (gw, gh)),
                    (px, py)
                )
        
        # ---------- animals -----------------------------
=======
                py = oy + int((y - min_y) * side - (gh - side))
                screen.blit(pygame.transform.scale(self.plant, (gw, gh)), (px, py))

        # Animals (conditionally visible at night)
>>>>>>> b1078501
        aw, ah = side, side
        for animal in self.board.animals:
            loc = getattr(animal, "position", Vector2(0, 0))

            if self._night_active:
                is_tagged = animal.animal_id in self.board.visible_animals_night
                near_ranger = any(r.position.distance_to(loc) <= 5 for r in self.board.rangers)
                near_tourist = any(t.position.distance_to(loc) <= 5 for t in self.board.tourists)
                if not (is_tagged or near_ranger or near_tourist):
                    continue

            px = ox + int((loc.x - min_x) * side)
            py = oy + int((loc.y - min_y) * side)
            screen.blit(pygame.transform.scale(self.animals[animal.species.value], (aw, ah)), (px, py))

        # Jeeps
        jw = jh = side * 2
        for j in self.board.jeeps:
            cx, cy = j.position
            if (min_x - 2) <= cx < (max_x + 2) and (min_y - 2) <= cy < (max_y + 2):
                img = pygame.transform.scale(self.jeep, (jw, jh))
                img = pygame.transform.rotate(img, -j.heading)
                r = img.get_rect(center=(0, 0))
                px = ox + int((cx - min_x) * side - r.width / 2)
                py = oy + int((cy - min_y) * side - r.height / 2)
                screen.blit(img, (px, py))

        # Rangers
        for r in self.board.rangers:
            rx, ry = r.position
            if min_x <= rx < max_x and min_y <= ry < max_y:
                px = ox + int((rx - min_x) * side)
                py = oy + int((ry - min_y) * side)
                screen.blit(pygame.transform.scale(self.ranger, (side, side)), (px, py))

        # Poachers (only if visible to a ranger)
        for p in self.board.poachers:
            if p.visible:
                px = ox + int((p.position.x - min_x) * side)
                py = oy + int((p.position.y - min_y) * side)
                screen.blit(pygame.transform.scale(self.poacher, (side, side)), (px, py))

        # Grid
        grid_col = (80, 80, 80)
        for c in range(vis_w + 1):
            x = ox + c * side
            pygame.draw.line(screen, grid_col, (x, oy), (x, oy + vis_h * side), 1)
        for r in range(vis_h + 1):
            y = oy + r * side
            pygame.draw.line(screen, grid_col, (ox, y), (ox + vis_w * side, y), 1)

<<<<<<< HEAD
        # ---------- hover highlight  -------------------------------
        if hover_tile is not None:
            tx, ty = int(hover_tile.x), int(hover_tile.y) # informs the renderer which board square the mouse is over
            # only draw if in our vis window:
            if min_x <= tx < max_x and min_y <= ty < max_y:
                px = ox + int((tx - min_x) * side)
                py = oy + int((ty - min_y) * side)
                # create a transparent surface
                overlay = pygame.Surface((side, side), pygame.SRCALPHA)
                color = (0,200,0,100) if hover_valid else (200,0,0,100) 
                overlay.fill(color)
                screen.blit(overlay, (px, py))

        # ---------- day / night overlay ----------------------------
=======
        # Night overlay (smooth tint)
>>>>>>> b1078501
        if self.dn_opacity > 0:
            smoothed = self._smoothstep(self.dn_opacity)
            tint = self._lerp((255, 255, 255, 0), (0, 0, 70, 160), smoothed)
            ov = pygame.Surface((vis_w * side, vis_h * side), pygame.SRCALPHA)
            ov.fill(tint)
            screen.blit(ov, (ox, oy))

<<<<<<< HEAD

    def screen_to_tile(
        self,
        screen_pos: Tuple[int, int],
        board_rect: Rect
    ) -> Vector2 | None:
        """Map a screen (px,py) inside board_rect to a board‐tile (x,y)."""
        mx, my = screen_pos
        if not board_rect.collidepoint(mx, my):
            return None
        # offset in tiles from center
        dx = (mx - board_rect.centerx) / self.tile
        dy = (my - board_rect.centery) / self.tile
        wx = self.cam.x + dx
        wy = self.cam.y + dy
        tx, ty = int(wx), int(wy)
        if 0 <= tx < self.board.width and 0 <= ty < self.board.height:
            return Vector2(tx, ty)
        return None
=======
    def screen_to_board(self, screen_pos, rect):
        rel_x = screen_pos[0] - rect.centerx
        rel_y = screen_pos[1] - rect.centery

        # Convert to board coordinates using camera position and zoom
        board_x = self.cam.x + (rel_x / self.tile)
        board_y = self.cam.y + (rel_y / self.tile)

        return Vector2(board_x, board_y)

    def board_to_screen(self, board_pos, rect):
        rel_x = (board_pos.x - self.cam.x) * self.tile
        rel_y = (board_pos.y - self.cam.y) * self.tile

        # Convert to screen coordinates
        screen_x = rect.centerx + rel_x
        screen_y = rect.centery + rel_y

        return Vector2(screen_x, screen_y)
>>>>>>> b1078501
<|MERGE_RESOLUTION|>--- conflicted
+++ resolved
@@ -20,8 +20,7 @@
 
     def __init__(self, board: Board, default_tile: int = 32):
         self.board = board
-<<<<<<< HEAD
-        from my_safari_project.view.gamegui import BOARD_RECT, SCREEN_W, SCREEN_H
+        from my_safari_project.view.gamegui import BOARD_RECT
 
         if default_tile is not None:
             self.tile = default_tile
@@ -32,15 +31,8 @@
                 BOARD_RECT.height // board.height
             )
         self.tile = max(self.MIN_TILE, self.tile)
-=======
-        from my_safari_project.view.gamegui import BOARD_RECT
-
-        # Basic initialization
-        self.tile = default_tile
-        self.MIN_TILE = 4
-        self.MAX_TILE = 64
->>>>>>> b1078501
-
+
+        # Position camera to show entire board
         self.cam = Vector2(
             board.width / 2,
             board.height / 2
@@ -183,18 +175,13 @@
               c2: Tuple[int,int,int,int], t: float) -> Tuple[int,int,int,int]:
         return tuple(int(a + (b - a)*t) for a,b in zip(c1, c2))
 
-<<<<<<< HEAD
-    def render(self,screen: Surface,rect: Rect,*,hover_tile: Vector2 | None = None, 
-        hover_valid: bool = False ) -> None:
-=======
 
 
     @staticmethod
     def _smoothstep(t: float) -> float:
         return t * t * (3 - 2 * t)
 
-    def render(self, screen: Surface, rect: Rect):
->>>>>>> b1078501
+    def render(self,screen: Surface,rect: Rect,*,hover_tile: Vector2 | None = None, hover_valid: bool = False ) -> None:
         if self.board.width == 0 or self.board.height == 0:
             return
 
@@ -254,7 +241,6 @@
             x, y = p.position
             if min_x <= x < max_x and min_y <= y < max_y:
                 px = ox + int((x - min_x) * side)
-<<<<<<< HEAD
                 py = oy + int((y - min_y) * side - (gh - side) ) 
                 screen.blit(
                     pygame.transform.scale(self.plant, (gw, gh)),
@@ -262,12 +248,6 @@
                 )
         
         # ---------- animals -----------------------------
-=======
-                py = oy + int((y - min_y) * side - (gh - side))
-                screen.blit(pygame.transform.scale(self.plant, (gw, gh)), (px, py))
-
-        # Animals (conditionally visible at night)
->>>>>>> b1078501
         aw, ah = side, side
         for animal in self.board.animals:
             loc = getattr(animal, "position", Vector2(0, 0))
@@ -319,7 +299,6 @@
             y = oy + r * side
             pygame.draw.line(screen, grid_col, (ox, y), (ox + vis_w * side, y), 1)
 
-<<<<<<< HEAD
         # ---------- hover highlight  -------------------------------
         if hover_tile is not None:
             tx, ty = int(hover_tile.x), int(hover_tile.y) # informs the renderer which board square the mouse is over
@@ -334,9 +313,6 @@
                 screen.blit(overlay, (px, py))
 
         # ---------- day / night overlay ----------------------------
-=======
-        # Night overlay (smooth tint)
->>>>>>> b1078501
         if self.dn_opacity > 0:
             smoothed = self._smoothstep(self.dn_opacity)
             tint = self._lerp((255, 255, 255, 0), (0, 0, 70, 160), smoothed)
@@ -344,27 +320,6 @@
             ov.fill(tint)
             screen.blit(ov, (ox, oy))
 
-<<<<<<< HEAD
-
-    def screen_to_tile(
-        self,
-        screen_pos: Tuple[int, int],
-        board_rect: Rect
-    ) -> Vector2 | None:
-        """Map a screen (px,py) inside board_rect to a board‐tile (x,y)."""
-        mx, my = screen_pos
-        if not board_rect.collidepoint(mx, my):
-            return None
-        # offset in tiles from center
-        dx = (mx - board_rect.centerx) / self.tile
-        dy = (my - board_rect.centery) / self.tile
-        wx = self.cam.x + dx
-        wy = self.cam.y + dy
-        tx, ty = int(wx), int(wy)
-        if 0 <= tx < self.board.width and 0 <= ty < self.board.height:
-            return Vector2(tx, ty)
-        return None
-=======
     def screen_to_board(self, screen_pos, rect):
         rel_x = screen_pos[0] - rect.centerx
         rel_y = screen_pos[1] - rect.centery
@@ -383,5 +338,4 @@
         screen_x = rect.centerx + rel_x
         screen_y = rect.centery + rel_y
 
-        return Vector2(screen_x, screen_y)
->>>>>>> b1078501
+        return Vector2(screen_x, screen_y)