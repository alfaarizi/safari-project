# my_safari_project/view/boardgui.py
from __future__ import annotations
import math
import os
import pygame
from pygame import Surface, Rect
from pygame.math import Vector2
from typing import Tuple
from math import floor

from my_safari_project.model.board import Board
from my_safari_project.model.road  import Road

class BoardGUI:
    """Renders a portion of the Board, with support for zoom and drag."""

    def __init__(self, board: Board, default_tile: int = 32):
        self.board = board
        self.tile  = default_tile           # pixel size of one cell

        # camera centre (world‐coordinate of tile‐centre)
        self.cam = Vector2(board.entrance) + Vector2(0.5, 0.5)

        # load assets
        self._load_assets()

        # day/night
        self._dn_enabled = True
        self._dn_timer   = 0.0
        self._dn_period  = 8 * 60    # 8 min real‐time
        self.dn_opacity  = 0.0

        # dragging state
        self._dragging    = False
        self._drag_start  = Vector2(0, 0)
        self._cam_at_drag = Vector2(self.cam)

    # ─── asset loading ──────────────────────────────────────────────────────
    def _load_img(self, root: str, name: str, alpha=True) -> Surface:
        for ext in ("png", "jpg", "jpeg"):
            path = os.path.join(root, f"{name}.{ext}")
            if os.path.exists(path):
                img = pygame.image.load(path)
                return img.convert_alpha() if alpha else img.convert()
        surf = pygame.Surface((1, 1),
                              pygame.SRCALPHA if alpha else 0)
        surf.fill((200,200,200,180) if alpha else (200,200,200))
        return surf

    def _load_assets(self):
        base = os.path.dirname(__file__)
        imgs = os.path.join(base, "images")
        self.desert  = self._load_img(imgs, "desert", alpha=False)
        self.plant   = self._load_img(imgs, "plant")
        self.pond    = self._load_img(imgs, "pond")
        self.jeep    = self._load_img(imgs, "jeep")
        self.ranger  = self._load_img(imgs, "ranger")
        self.poacher = self._load_img(imgs, "poacher")
<<<<<<< HEAD
        self.animals = {
        "hyena"   : self._load_img(imgs, "carnivores/hyena"),
        "lion"    : self._load_img(imgs, "carnivores/lion"),
        "tiger"   : self._load_img(imgs, "carnivores/tiger"),
        "buffalo" : self._load_img(imgs, "herbivores/buffalo"),
        "elephant": self._load_img(imgs, "herbivores/elephant"),
        "giraffe" : self._load_img(imgs, "herbivores/giraffe"),
        "hippo"   : self._load_img(imgs, "herbivores/hippo"),
        "zebra"   : self._load_img(imgs, "herbivores/zebra"),}
=======
        self.animals = [
            self._load_img(imgs, "carnivores/hyena"),
            self._load_img(imgs, "carnivores/lion"),
            self._load_img(imgs, "carnivores/tiger"),
            self._load_img(imgs, "herbivores/buffalo"),
            self._load_img(imgs, "herbivores/elephant"),
            self._load_img(imgs, "herbivores/giraffe"),
            self._load_img(imgs, "herbivores/hippo"),
            self._load_img(imgs, "herbivores/zebra")
        ]
>>>>>>> 409498f9

    # ─── camera controls (panning & zooming) ────────────────────────────────
    def follow(self, world_pos: Vector2):
        """Centre the camera on the given world‐coordinate."""
        self.cam = Vector2(world_pos)

    def start_drag(self, mouse_pos: Vector2):
        """Begin click‐and‐drag panning."""
        self._dragging    = True
        self._drag_start  = Vector2(mouse_pos)
        self._cam_at_drag = Vector2(self.cam)

    def drag(self, mouse_pos: Vector2, board_rect: Rect):
        """Continue panning; convert mouse‐delta into world‐units."""
        if not self._dragging:
            return
        delta_px = Vector2(mouse_pos) - self._drag_start
        # each pixel = 1/tile world‐unit
        world_delta = delta_px / self.tile
        # invert so dragging moves world in same direction as cursor
        self.cam = self._cam_at_drag - world_delta

    def stop_drag(self):
        """End panning."""
        self._dragging = False

    def zoom(self, direction: int, mouse_pos: Vector2, board_rect: Rect):
        """
        Zoom in (+1) or out (–1).  Zooms relative to mouse_pos.
        """
        old_tile = self.tile
        # adjust tile size
        self.tile = max(4, min(64, self.tile + direction * 4))
        # to keep the point under the cursor stationary, adjust cam:
        mx, my = mouse_pos
        if not board_rect.collidepoint(mouse_pos):
            return

        # compute world‐coords under mouse before and after zoom:
        cols = board_rect.width  // old_tile
        rows = board_rect.height // old_tile
        half_w = cols/2; half_h = rows/2

        # world‐pos of mouse under old zoom:
        wx_old = self.cam.x + (mx - board_rect.centerx) / old_tile
        wy_old = self.cam.y + (my - board_rect.centery) / old_tile
        # same under new zoom:
        wx_new = self.cam.x + (mx - board_rect.centerx) / self.tile
        wy_new = self.cam.y + (my - board_rect.centery) / self.tile

        # shift cam so the world‐point stays fixed:
        self.cam.x += wx_old - wx_new
        self.cam.y += wy_old - wy_new

    # ─── day/night ─────────────────────────────────────────────────────────
    def update_day_night(self, dt: float):
        if not self._dn_enabled:
            return
        self._dn_timer = (self._dn_timer + dt) % self._dn_period
        t = self._dn_timer
        if   t < 270:            self.dn_opacity = 0.0
        elif t < 300:            self.dn_opacity = (t-270)/30
        elif t < 450:            self.dn_opacity = 1.0
        else:                    self.dn_opacity = 1 - ((t-450)/30)

    # ─── rendering ─────────────────────────────────────────────────────────
    @staticmethod
    def _lerp(c1: Tuple[int,int,int,int],
              c2: Tuple[int,int,int,int], t: float) -> Tuple[int,int,int,int]:
        return tuple(int(a + (b-a)*t) for a,b in zip(c1, c2))

    # def render(self, screen: Surface, rect: Rect):
    #     if self.board.width == 0 or self.board.height == 0:
    #         return
    def render(
        self,
        screen: Surface,
        rect: Rect,
        hover_tile: Vector2 | None = None,
        hover_valid: bool = False,
        ):
        if self.board.width == 0 or self.board.height == 0:
            return

        # keep tile size within reasonable bounds to fit the viewport
        cols = max(1, rect.width  // self.tile)
        rows = max(1, rect.height // self.tile)
        self.tile = max(4, min(self.tile,
                              rect.width  // cols,
                              rect.height // rows))
        side = self.tile

        # how many tiles to each side of the camera
        half_w = rect.width  // (2*side)
        half_h = rect.height // (2*side)

        # world‐bounds shown
        # min_x = int(self.cam.x) - half_w 
        # min_y = int(self.cam.y) - half_h 
        # max_x = int(self.cam.x) + half_w + 1
        # max_y = int(self.cam.y) + half_h + 1
        min_x = math.floor(self.cam.x - half_w )
        min_y = math.floor(self.cam.y - half_h )
        max_x = math.ceil (self.cam.x + half_w )
        max_y = math.ceil(self.cam.y + half_h )

        # origin pixel for (min_x,min_y)
        # ox = rect.x + rect.width // 2  - int((self.cam.x - min_x)*side)
        # oy = rect.y + rect.height // 2 - int((self.cam.y - min_y)*side)
        ox = rect.centerx - int((self.cam.x - min_x) * side)
        oy = rect.centery - int((self.cam.y - min_y) * side)

        # background desert
        vis_w = max_x - min_x
        vis_h = max_y - min_y
        bg = pygame.transform.scale(self.desert, (vis_w*side, vis_h*side))
        screen.blit(bg, (ox, oy))

        # roads
        road_col, th = (105,105,105), side
        for r in self.board.roads:
            if not (min_x <= r.pos.x < max_x and min_y <= r.pos.y < max_y):
                continue
            px = ox + int((r.pos.x - min_x)*side)
            py = oy + int((r.pos.y - min_y)*side)
            pygame.draw.rect(screen, road_col, (px, py, side, side))
        
        # Animal AI collision/detection
        if getattr(self.board.wildlife_ai.animal_ai, "debug_mode"):
            self.board.wildlife_ai.animal_ai.render(screen, ox, oy, side, min_x, min_y)
            
        # ponds
        for p in self.board.ponds:
            x, y = p.position
            if not (min_x <= x < max_x and min_y <= y < max_y): continue
            px = ox + int((x - min_x)*side)
            py = oy + int((y - min_y)*side)
            screen.blit(pygame.transform.scale(self.pond, (side, side)), (px, py))

        # plants
        gw, gh = side, int(side*1.2)
        for p in self.board.plants:
            x, y = p.position
            if not (min_x <= x < max_x and min_y <= y < max_y): continue
            px = ox + int((x - min_x)*side)
            py = oy + int((y - min_y)*side - (gh-side))
            screen.blit(pygame.transform.scale(self.plant, (gw, gh)), (px, py))
        
        # ---------- animals -----------------------------
        aw, ah = side, side
        for animal in self.board.animals:
            loc = getattr(animal, "position", Vector2(0,0))
            px = ox + int((loc.x - min_x) * side)
            py = oy + int((loc.y - min_y) * side)
            screen.blit(pygame.transform.scale(self.animals[animal.species.value], (aw, ah)), (px, py))

        # ---------- jeeps (2×2) --------------------------------
        jw = jh = side * 2
        for j in self.board.jeeps:
            cx, cy = j.position
            if not (min_x - 2 <= cx < max_x + 2 and min_y - 2 <= cy < max_y + 2):
                continue

            px = ox + int((cx - min_x) * side)
            py = oy + int((cy - min_y) * side)

            angle = getattr(j, "heading", 0.0)

            rotated = pygame.transform.rotate(self.jeep,  angle)
            scaled = pygame.transform.scale(rotated, (jw, jh))

            rect = scaled.get_rect(center=(px, py))
            screen.blit(scaled, rect.topleft)

        # rangers
        for r in self.board.rangers:
            rx, ry = r.position
            if not (min_x <= rx < max_x and min_y <= ry < max_y):
                continue
            px = ox + int((rx - min_x)*side)
            py = oy + int((ry - min_y)*side)
            screen.blit(pygame.transform.scale(self.ranger, (side, side)), (px, py))

        # poachers (only visible if any ranger can see them)
        for p in self.board.poachers:
            if any(p.is_visible_to(r) for r in self.board.rangers):
                px = ox + int((p.position.x - min_x)*side)
                py = oy + int((p.position.y - min_y)*side)
                screen.blit(pygame.transform.scale(self.poacher, (side, side)), (px, py))
                # ---------- animals -------------------------------------------------
        aw = ah = side
        for a in self.board.animals:
            pos = getattr(a, "position", Vector2(0, 0))
            if not (min_x <= pos.x < max_x and min_y <= pos.y < max_y):
                continue
            sprite = self.animals.get(a.species.name.lower())      # enum → "lion", "giraffe", …
            if sprite is None:
                continue
            px = ox + int((pos.x - min_x) * side)
            py = oy + int((pos.y - min_y) * side)
            screen.blit(pygame.transform.scale(sprite, (aw, ah)), (px, py))


        # grid
        grid_col = (80,80,80)
        for c in range(vis_w+1):
            x = ox + c*side
            pygame.draw.line(screen, grid_col, (x,oy), (x,oy+vis_h*side), 1)
        for r in range(vis_h+1):
            y = oy + r*side
            pygame.draw.line(screen, grid_col, (ox,y), (ox+vis_w*side,y), 1)

        if hover_tile is not None:
            hx, hy = int(hover_tile.x), int(hover_tile.y)
            if min_x <= hx < max_x and min_y <= hy < max_y:
                px = ox + int((hx - min_x) * side)
                py = oy + int((hy - min_y) * side)
                colour = (0, 180, 0, 120) if hover_valid else (180, 0, 0, 120)
                overlay = pygame.Surface((side, side), pygame.SRCALPHA)
                overlay.fill(colour)
                screen.blit(overlay, (px, py))
        # day/night tint
        if self.dn_opacity > 0.0:
            tint = self._lerp((255,255,255,0), (0,0,70,160), self.dn_opacity)
            ov   = pygame.Surface((vis_w*side, vis_h*side), pygame.SRCALPHA)
            ov.fill(tint)
            screen.blit(ov, (ox, oy))



            #----converting pixel to tile--
    def screen_to_tile(self, screen_pos: tuple[int,int], board_rect: Rect) -> Vector2|None:

                """ Converts a screen pixel to the integer tile it lies on.
                Returns None when the pixel is outside BOARD_RECT  "OR"
                when the corresponding world-tile is outside the board."""                
                
                sx, sy = screen_pos
                if not board_rect.collidepoint(sx, sy):
                    return None
                side = self.tile #pixels per tile
                
                wx = self.cam.x + (sx - board_rect.centerx) / side
                wy = self.cam.y + (sy - board_rect.centery) / side

                tx, ty = floor(wx), floor(wy)
                if not (0 <= tx < self.board.width and 0 <= ty < self.board.height):
                  return None

                return Vector2(tx, ty)<|MERGE_RESOLUTION|>--- conflicted
+++ resolved
@@ -56,28 +56,16 @@
         self.jeep    = self._load_img(imgs, "jeep")
         self.ranger  = self._load_img(imgs, "ranger")
         self.poacher = self._load_img(imgs, "poacher")
-<<<<<<< HEAD
         self.animals = {
-        "hyena"   : self._load_img(imgs, "carnivores/hyena"),
-        "lion"    : self._load_img(imgs, "carnivores/lion"),
-        "tiger"   : self._load_img(imgs, "carnivores/tiger"),
-        "buffalo" : self._load_img(imgs, "herbivores/buffalo"),
-        "elephant": self._load_img(imgs, "herbivores/elephant"),
-        "giraffe" : self._load_img(imgs, "herbivores/giraffe"),
-        "hippo"   : self._load_img(imgs, "herbivores/hippo"),
-        "zebra"   : self._load_img(imgs, "herbivores/zebra"),}
-=======
-        self.animals = [
-            self._load_img(imgs, "carnivores/hyena"),
-            self._load_img(imgs, "carnivores/lion"),
-            self._load_img(imgs, "carnivores/tiger"),
-            self._load_img(imgs, "herbivores/buffalo"),
-            self._load_img(imgs, "herbivores/elephant"),
-            self._load_img(imgs, "herbivores/giraffe"),
-            self._load_img(imgs, "herbivores/hippo"),
-            self._load_img(imgs, "herbivores/zebra")
-        ]
->>>>>>> 409498f9
+            "hyena"   : self._load_img(imgs, "carnivores/hyena"),
+            "lion"    : self._load_img(imgs, "carnivores/lion"),
+            "tiger"   : self._load_img(imgs, "carnivores/tiger"),
+            "buffalo" : self._load_img(imgs, "herbivores/buffalo"),
+            "elephant": self._load_img(imgs, "herbivores/elephant"),
+            "giraffe" : self._load_img(imgs, "herbivores/giraffe"),
+            "hippo"   : self._load_img(imgs, "herbivores/hippo"),
+            "zebra"   : self._load_img(imgs, "herbivores/zebra")
+        }
 
     # ─── camera controls (panning & zooming) ────────────────────────────────
     def follow(self, world_pos: Vector2):
@@ -149,15 +137,12 @@
               c2: Tuple[int,int,int,int], t: float) -> Tuple[int,int,int,int]:
         return tuple(int(a + (b-a)*t) for a,b in zip(c1, c2))
 
-    # def render(self, screen: Surface, rect: Rect):
-    #     if self.board.width == 0 or self.board.height == 0:
-    #         return
     def render(
-        self,
-        screen: Surface,
-        rect: Rect,
-        hover_tile: Vector2 | None = None,
-        hover_valid: bool = False,
+            self, 
+            screen: Surface, 
+            rect: Rect,
+            hover_tile: Vector2 | None = None,
+            hover_valid: bool = False
         ):
         if self.board.width == 0 or self.board.height == 0:
             return
@@ -175,18 +160,18 @@
         half_h = rect.height // (2*side)
 
         # world‐bounds shown
-        # min_x = int(self.cam.x) - half_w 
-        # min_y = int(self.cam.y) - half_h 
-        # max_x = int(self.cam.x) + half_w + 1
-        # max_y = int(self.cam.y) + half_h + 1
+        # min_x = int(self.cam.x) - half_w - 1
+        # min_y = int(self.cam.y) - half_h - 1
+        # max_x = int(self.cam.x) + half_w + 2
+        # max_y = int(self.cam.y) + half_h + 2
         min_x = math.floor(self.cam.x - half_w )
         min_y = math.floor(self.cam.y - half_h )
         max_x = math.ceil (self.cam.x + half_w )
         max_y = math.ceil(self.cam.y + half_h )
 
         # origin pixel for (min_x,min_y)
-        # ox = rect.x + rect.width // 2  - int((self.cam.x - min_x)*side)
-        # oy = rect.y + rect.height // 2 - int((self.cam.y - min_y)*side)
+        # ox = rect.x + rect.width//2  - int((self.cam.x - min_x)*side)
+        # oy = rect.y + rect.height//2 - int((self.cam.y - min_y)*side)
         ox = rect.centerx - int((self.cam.x - min_x) * side)
         oy = rect.centery - int((self.cam.y - min_y) * side)
 
@@ -230,9 +215,14 @@
         aw, ah = side, side
         for animal in self.board.animals:
             loc = getattr(animal, "position", Vector2(0,0))
+            if not (min_x <= loc.x < max_x and min_y <= loc.y < max_y):
+                continue
+            sprite = self.animals.get(animal.species.name.lower())      # enum → "lion", "giraffe", …
+            if sprite is None:
+                continue
             px = ox + int((loc.x - min_x) * side)
             py = oy + int((loc.y - min_y) * side)
-            screen.blit(pygame.transform.scale(self.animals[animal.species.value], (aw, ah)), (px, py))
+            screen.blit(pygame.transform.scale(sprite, (aw, ah)), (px, py))
 
         # ---------- jeeps (2×2) --------------------------------
         jw = jh = side * 2
@@ -267,19 +257,6 @@
                 px = ox + int((p.position.x - min_x)*side)
                 py = oy + int((p.position.y - min_y)*side)
                 screen.blit(pygame.transform.scale(self.poacher, (side, side)), (px, py))
-                # ---------- animals -------------------------------------------------
-        aw = ah = side
-        for a in self.board.animals:
-            pos = getattr(a, "position", Vector2(0, 0))
-            if not (min_x <= pos.x < max_x and min_y <= pos.y < max_y):
-                continue
-            sprite = self.animals.get(a.species.name.lower())      # enum → "lion", "giraffe", …
-            if sprite is None:
-                continue
-            px = ox + int((pos.x - min_x) * side)
-            py = oy + int((pos.y - min_y) * side)
-            screen.blit(pygame.transform.scale(sprite, (aw, ah)), (px, py))
-
 
         # grid
         grid_col = (80,80,80)
@@ -289,7 +266,7 @@
         for r in range(vis_h+1):
             y = oy + r*side
             pygame.draw.line(screen, grid_col, (ox,y), (ox+vis_w*side,y), 1)
-
+        
         if hover_tile is not None:
             hx, hy = int(hover_tile.x), int(hover_tile.y)
             if min_x <= hx < max_x and min_y <= hy < max_y:
@@ -299,32 +276,30 @@
                 overlay = pygame.Surface((side, side), pygame.SRCALPHA)
                 overlay.fill(colour)
                 screen.blit(overlay, (px, py))
+
         # day/night tint
         if self.dn_opacity > 0.0:
             tint = self._lerp((255,255,255,0), (0,0,70,160), self.dn_opacity)
             ov   = pygame.Surface((vis_w*side, vis_h*side), pygame.SRCALPHA)
             ov.fill(tint)
             screen.blit(ov, (ox, oy))
-
-
-
-            #----converting pixel to tile--
+    
+    #----converting pixel to tile--
     def screen_to_tile(self, screen_pos: tuple[int,int], board_rect: Rect) -> Vector2|None:
-
-                """ Converts a screen pixel to the integer tile it lies on.
-                Returns None when the pixel is outside BOARD_RECT  "OR"
-                when the corresponding world-tile is outside the board."""                
-                
-                sx, sy = screen_pos
-                if not board_rect.collidepoint(sx, sy):
-                    return None
-                side = self.tile #pixels per tile
-                
-                wx = self.cam.x + (sx - board_rect.centerx) / side
-                wy = self.cam.y + (sy - board_rect.centery) / side
-
-                tx, ty = floor(wx), floor(wy)
-                if not (0 <= tx < self.board.width and 0 <= ty < self.board.height):
-                  return None
-
-                return Vector2(tx, ty)+        """ Converts a screen pixel to the integer tile it lies on.
+        Returns None when the pixel is outside BOARD_RECT  "OR"
+        when the corresponding world-tile is outside the board."""                
+        
+        sx, sy = screen_pos
+        if not board_rect.collidepoint(sx, sy):
+            return None
+        side = self.tile #pixels per tile
+        
+        wx = self.cam.x + (sx - board_rect.centerx) / side
+        wy = self.cam.y + (sy - board_rect.centery) / side
+
+        tx, ty = floor(wx), floor(wy)
+        if not (0 <= tx < self.board.width and 0 <= ty < self.board.height):
+            return None
+
+        return Vector2(tx, ty)