--- conflicted
+++ resolved
@@ -136,21 +136,12 @@
         self.last_day = -1
         play_game_music()
 
-<<<<<<< HEAD
-      # ───── shop scrolling & speed buttons ─-
-        self.shop_scroll = 0   # pixels
-        self.btn_pause   = pygame.Rect(0,0,0,0)    # will be sized each frame
-        self.btn_speed   = []  # three Rects for 1×,2x and 3×
-        
- 
-=======
         #drag state
         self.drag_item_idx = -1
         self.drag_pos      = (0,0)
         self.hover_tile    = None
         self.hover_valid   = False
 
->>>>>>> e4fafdb2
     # ───────────────────────────── public API ────────────────────────────────
     def update(self, dt: float):
         """Called every frame by your main loop."""
@@ -271,22 +262,6 @@
                 # --- start panning the camera --------------------------------
                 if BOARD_RECT.collidepoint(ev.pos):
                     self.board_gui.start_drag(ev.pos)
-<<<<<<< HEAD
-                else:
-                    # speed buttons
-                    if self.btn_pause.collidepoint(ev.pos):
-                        # toggle pause
-                        self.control.time_multiplier = 0.0 if self.control.time_multiplier else 1.0
-                    for i, r in enumerate(self.btn_speed):
-                        if r.collidepoint(ev.pos):
-                            self.control.time_multiplier = float(SPEED_LEVELS[i])
-                            break
-                    for i, rect in enumerate(self.item_rects):
-                        if rect.collidepoint(ev.pos):
-                            self._buy_item(i)
-                            break
-            
-=======
                     continue
 
                 # --- click in the shop ---------------------------------------
@@ -313,7 +288,6 @@
             # -----------------------------------------------------------------
             #  BUTTON RELEASE
             # -----------------------------------------------------------------
->>>>>>> e4fafdb2
             elif ev.type == pygame.MOUSEBUTTONUP and ev.button == 1:
                 # if self.board_gui._dragging:
                 #     self.board_gui.stop_drag()
@@ -619,28 +593,6 @@
         title = self.font_medium.render("Shop", True, (255,255,255))
         self.screen.blit(title, (px + 20, py + 10))
 
-<<<<<<< HEAD
-        self.item_rects.clear()
-        top  = py + 50    # top of list
-        bottom = SCREEN_H - BOTTOM_BAR_H - 32  #  speed buttons row - gap_above_buttons
-
-        scroll_limit  = max(0, (len(self.shop_items)*44) - (bottom-top))
-
-        # clamp scroll offset
-        self.shop_scroll = max(-scroll_limit, min(0, self.shop_scroll))
-        y = top + self.shop_scroll
-
-        for i, item in enumerate(self.shop_items):
-            rect = pygame.Rect(px + 20, y, SIDE_PANEL_W - 40, 36)
-            self.item_rects.append(rect)
-
-            if top <= rect.bottom <= bottom: # only draw visible ones
-                colour = (80,110,160) if i == self.hover_item else (90,100,120)
-                pygame.draw.rect(self.screen, colour, rect, border_radius=4)
-                txt = self.font_small.render(f"{item['name']}: ${item['cost']}",
-                                             True, (255,255,255))
-                self.screen.blit(txt, (rect.x + 8, rect.y + 6))
-=======
         #self.item_rects.clear()
         y = py + 50
         for i, item in enumerate(self.shop_items):
@@ -650,7 +602,6 @@
             txt = self.font_small.render(f"{item['name']}: ${item['cost']}",
                                          True, (255,255,255))
             self.screen.blit(txt, (rect.x + 8, rect.y + 6))
->>>>>>> e4fafdb2
             y += 44
 
              # scrollbar
@@ -694,89 +645,9 @@
                                  self.btn_zoom_in.centery  - plus.get_height()//2))
         self.screen.blit(minus, (self.btn_zoom_out.centerx - minus.get_width()//2,
                                  self.btn_zoom_out.centery - minus.get_height()//2))
-<<<<<<< HEAD
-        
-    # ───────────────────────── speed buttons ─────────────────────────────
-    def _draw_speed_buttons(self):
-        panel_x = SCREEN_W - SIDE_PANEL_W
-        btn_h, gap = 32, 8
-        num_btns = 4 
-        #the width inside the panel that we can use for the play/pause and speed buttons 
-        usable_w = SIDE_PANEL_W - 40 - gap*(num_btns-1)
-        btn_w = max(34, usable_w // num_btns)
-
-
-        #horizontal center inside side-panel
-        total_w = btn_w *4 + gap*3 
-        start_x = panel_x + (SIDE_PANEL_W - total_w)//2
-
-        #verticall center inside bottom-bar 
-        y = SCREEN_H - BOTTOM_BAR_H + (BOTTOM_BAR_H - btn_h)//2
-        total_w = btn_w * 4 + gap * 3
-        start_x = panel_x + (SIDE_PANEL_W - total_w) // 2
-
-        rects = []
-        for i in range(4):
-            x = start_x + i*(btn_w+gap)
-            rects.append(pygame.Rect(x, y, btn_w, btn_h))
-        self.btn_pause, self.btn_speed = rects[0], rects[1:]
-
-        # colours
-        green_bg  = (25,120, 25)
-        grey_bg   = (85, 90,110)
-        white     = (255,255,255)
-
-        for i, r in enumerate(rects):
-            is_active = ((i == 0 and self.control.time_multiplier == 0) or
-                        (i > 0 and self.control.time_multiplier == SPEED_LEVELS[i-1]))
-
-
-            #pause button (index 0) 
-            if i == 0:
-                #circular green button
-                radius = min(r.width, r.height) // 2 - 2
-                centre = r.center
-                paused = (self.control.time_multiplier == 0)
-
-                #drawing the outline for both play/pause button 
-                pygame.draw.circle(self.screen, white, centre, radius, 2)
-
-                # background
-                if paused:
-                    pygame.draw.circle(self.screen, green_bg, centre, radius-1)
-
-                if paused:
-                    # draw resume button ||
-                    bw = max(4, radius//3)
-                    bh = int(radius*1.0)
-                    gap = bw//2
-                    for dx in (-gap-bw//2, gap+bw//2):
-                        bar = pygame.Rect(centre[0]+dx-bw//2,
-                                          centre[1]-bh//2, bw, bh)
-                        pygame.draw.rect(self.screen, white, bar, border_radius=2)
-                else:
-                    # draw pause icon (|>)
-                    pts = [
-                        (centre[0]-radius//3, centre[1]-radius//2),
-                        (centre[0]-radius//3, centre[1]+radius//2),
-                        (centre[0]+radius//2, centre[1])
-                    ]
-                    pygame.draw.polygon(self.screen, white, pts)
-
-            #3 different speed buttons (1×/2×/3×)
-            else:
-                bg = green_bg if is_active else grey_bg
-                pygame.draw.rect(self.screen, bg, r, border_radius=4)
-                pygame.draw.rect(self.screen, white, r, 2, border_radius=4)
-                label = f"{i}×"
-                txt = self.font_small.render(label, True, white)
-                self.screen.blit(txt, (r.centerx - txt.get_width() // 2,
-                                       r.centery - txt.get_height() // 2))
-=======
 
     def _pop_next_feedback(self):
         if self.feedback_queue:
             self.feedback = self.feedback_queue.pop(0)
             self.feedback_timer = 2.0
-            self.feedback_alpha = 255
->>>>>>> e4fafdb2
+            self.feedback_alpha = 255