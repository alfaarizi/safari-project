--- conflicted
+++ resolved
@@ -13,13 +13,6 @@
     HYENA_COST, LION_COST, TIGER_COST,
     BUFFALO_COST, ELEPHANT_COST, GIRAFFE_COST,
     HIPPO_COST, ZEBRA_COST,
-)
-# Import sound effects
-from my_safari_project.audio import (
-    play_button_click, play_purchase_success, play_insufficient_funds,
-    play_place_item, play_day_transition, play_money_received,
-    play_jeep_start, play_jeep_move, play_jeep_stop, play_jeep_crash,
-    play_animal_sound, play_footsteps, play_game_music
 )
 
 # ───────────────────────── layout constants ─────────────────────────
@@ -98,31 +91,6 @@
         ]
         self.item_rects: list[pygame.Rect] = []
         self.hover_item = -1
-<<<<<<< HEAD
-        
-        # Audio
-        self.last_day = -1
-        play_game_music()
-
-        # make sure we start with at least one poacher for visibility tests
-        self.control.spawn_poacher()
-
-    # ───────────────────────────── public API ────────────────────────────────
-    def update(self, dt: float):
-        """Called every frame by your main loop."""
-        self._update_ui(dt)
-        self._handle_events()
-        self._draw()
-        self._check_day_transition()
-
-    def exit(self):
-        pygame.quit()
-        sys.exit()
-
-    # ─────────────────────────────── helpers ────────────────────────────────
-    def _update_ui(self, dt: float):
-        if (not self.board_gui._dragging) and self.control.board.jeeps:
-=======
         self.feedback = ""
         self.feedback_timer = 0.0
         self.feedback_alpha = 0
@@ -133,7 +101,6 @@
         if (self.auto_follow
                 and self.board_gui.tile > self.full_tile
                 and self.control.board.jeeps):
->>>>>>> 9382d1a6
             self.board_gui.follow(self.control.board.jeeps[0].position)
 
         # day/night tint
@@ -145,7 +112,6 @@
             self.feedback_alpha = int(255 * min(1.0, self.feedback_timer * 2))
         else:
             self.feedback_alpha = 0
-<<<<<<< HEAD
             self.feedback       = ""
             
     def _check_day_transition(self):
@@ -159,8 +125,6 @@
                 play_money_received()
                 
         self.last_day = current_day
-=======
->>>>>>> 9382d1a6
 
         # input + draw
         self._handle_events()
@@ -179,45 +143,23 @@
             elif ev.type == pygame.KEYDOWN and ev.key == pygame.K_d:
                     self.control.wildlife_ai.animal_ai.debug_mode = not self.control.wildlife_ai.animal_ai.debug_mode
                     debug_status = "ON" if self.control.wildlife_ai.animal_ai.debug_mode else "OFF"
-<<<<<<< HEAD
-                    self._show_feedback(f"Debug mode: {debug_status}")
-                    play_button_click()
-=======
                     self._feedback(f"Debug mode: {debug_status}")
 
             # ── toggle follow with “F” ─────────────────────────────
             elif ev.type == pygame.KEYDOWN and ev.key == pygame.K_f:
                 self.auto_follow = not self.auto_follow
->>>>>>> 9382d1a6
 
             # ── mouse buttons ─────────────────────────────────────
             elif ev.type == pygame.MOUSEBUTTONDOWN and ev.button == 1:
-<<<<<<< HEAD
-                # 1) Zoom buttons
-                if self.btn_zoom_in.collidepoint(ev.pos):
-                    self.board_gui.zoom(+1, Vector2(ev.pos), BOARD_RECT)
-                    play_button_click()
-                elif self.btn_zoom_out.collidepoint(ev.pos):
-                    self.board_gui.zoom(-1, Vector2(ev.pos), BOARD_RECT)
-                    play_button_click()
-
-=======
                 if   self.btn_zoom_in .collidepoint(ev.pos):
                     self.board_gui.zoom(+1, ev.pos, BOARD_RECT)
                 elif self.btn_zoom_out.collidepoint(ev.pos):
                     self.board_gui.zoom(-1, ev.pos, BOARD_RECT)
->>>>>>> 9382d1a6
                 elif BOARD_RECT.collidepoint(ev.pos):
                     self.board_gui.start_drag(ev.pos)
                 else:
-<<<<<<< HEAD
-                    for i, rect in enumerate(self.item_rects):
-                        if rect.collidepoint(ev.pos):
-                            play_button_click()
-=======
                     for i, r in enumerate(self.item_rects):
                         if r.collidepoint(ev.pos):
->>>>>>> 9382d1a6
                             self._buy_item(i)
                             break
 
@@ -242,43 +184,6 @@
                     #     play_hover_sound()
 
             elif ev.type == pygame.MOUSEWHEEL:
-<<<<<<< HEAD
-                # ev.y == +1 (wheel up) or -1 (wheel down)
-                self.board_gui.zoom(ev.y, Vector2(pygame.mouse.get_pos()), BOARD_RECT)
-
-    # ───────────────────────────── shop logic ───────────────────────────────
-    def _buy_item(self, index: int):
-        item = self.shop_items[index]
-        if self.control.capital.deductFunds(item["cost"]):
-            name = item["name"]
-            if name == "Ranger":
-                self.control.spawn_ranger()
-                play_place_item()
-            elif name == "Plant":
-                self.control.spawn_plant()
-                play_place_item()
-            elif name == "Pond":
-                self.control.spawn_pond()
-                play_place_item()
-            else:
-                self.control.spawn_animal(name.upper())
-                play_place_item()
-                # Play animal sound
-                play_animal_sound(name.lower())
-                
-            play_purchase_success()
-            self._show_feedback(f"Purchased {name} for ${item['cost']}")
-        else:
-            play_insufficient_funds()
-            self._show_feedback("Insufficient funds!")
-
-    def _show_feedback(self, msg: str):
-        self.feedback       = msg
-        self.feedback_timer = 2.0
-        self.feedback_alpha = 255
-
-    # ───────────────────────────── drawing ───────────────────────────────────
-=======
                 self.board_gui.zoom(ev.y, pygame.mouse.get_pos(), BOARD_RECT)
                 # zoom counts as manual camera work
                 self.auto_follow = False
@@ -303,7 +208,6 @@
 
 
     # ───────────────────────── drawing ──────────────────────────
->>>>>>> 9382d1a6
     def _draw(self):
         self.screen.fill((40, 45, 50))
         self.board_gui.render(self.screen, BOARD_RECT)
