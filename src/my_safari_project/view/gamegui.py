--- conflicted
+++ resolved
@@ -38,7 +38,6 @@
 
 
 class GameGUI:
-<<<<<<< HEAD
     def __init__(self, controller_or_difficulty):
         if isinstance(controller_or_difficulty, GameController):
             self.game_controller = controller_or_difficulty
@@ -64,9 +63,6 @@
             self.game_controller.capital = self.capital
             self.game_controller.timer = self.timer
 
-=======
-    def __init__(self, difficulty: DifficultyLevel):
->>>>>>> 9e97ef76
         pygame.init()
         self.screen = pygame.display.set_mode((SCREEN_W, SCREEN_H))
         pygame.display.set_caption("Safari – prototype")
