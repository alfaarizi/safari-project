--- conflicted
+++ resolved
@@ -84,28 +84,19 @@
             {"name": "Straight H Road", "cost": 10, "type": "h_road"},
             {"name": "Straight V Road", "cost": 10, "type": "v_road"}
         ]
+        self.item_rects: list[pygame.Rect] = []
 
         self.dragging_road = None
         self.dragging_jeep = False
         self.drag_start = None
 
         self.control: GameController = controller
-<<<<<<< HEAD
-        #self.board_gui = BoardGUI(self.control.board)
         tile_w = BOARD_RECT.width // self.control.board.width  
         self.board_gui = BoardGUI(self.control.board, default_tile=tile_w)
-
-        #self.board_gui.tile = self.board_gui.MIN_TILE
-        self.board_gui.cam = Vector2(
-                (controller.board.width - 1) / 2,
-                (controller.board.height - 1) / 2)
-=======
-        self.board_gui = BoardGUI(self.control.board)
         self.feedback_queue = []
 
         # Set initial zoom to show full board
         self.board_gui.tile = self.board_gui.MIN_TILE
->>>>>>> b1078501
         self.full_tile = self.board_gui.tile
 
         # Initialize camera to show the full board
@@ -130,29 +121,6 @@
         self.selected_poacher = None
         self.attack_button_rect = None
 
-<<<<<<< HEAD
-        # zoom buttons (their pos is set every frame)
-        self.btn_zoom_in  = pygame.Rect(0, 0, ZOOM_BTN_SZ, ZOOM_BTN_SZ)
-        self.btn_zoom_out = pygame.Rect(0, 0, ZOOM_BTN_SZ, ZOOM_BTN_SZ)
-
-        # shop / feedback
-        self.feedback       = ""
-        self.feedback_timer = 0.0
-        self.feedback_alpha = 0
-        self.shop_items: List[dict] = [
-            {"name": "Ranger",   "cost": RANGER_COST},
-            {"name": "Plant",    "cost": PLANT_COST},
-            {"name": "Pond",     "cost": POND_COST},
-            {"name": "Hyena",    "cost": HYENA_COST},
-            {"name": "Lion",     "cost": LION_COST},
-            {"name": "Tiger",    "cost": TIGER_COST},
-            {"name": "Buffalo",  "cost": BUFFALO_COST},
-            {"name": "Elephant", "cost": ELEPHANT_COST},
-            {"name": "Giraffe",  "cost": GIRAFFE_COST},
-            {"name": "Hippo",    "cost": HIPPO_COST},
-            {"name": "Zebra",    "cost": ZEBRA_COST},
-        ]
-        self.item_rects: list[pygame.Rect] = []
         #added for (hover/highlight) ,it lays out the clickable buttons for the shop
         px, py = SCREEN_W - SIDE_PANEL_W, TOP_BAR_H
         y  = py + 50
@@ -162,12 +130,10 @@
             )
             y += 44
         self.hover_item = -1
-        
+
         # Audio
         self.last_day = -1
         play_game_music()
-=======
->>>>>>> b1078501
 
         #drag state
         self.drag_item_idx = -1
@@ -205,20 +171,16 @@
             self.feedback_timer -= dt
             self.feedback_alpha = int(255 * min(1.0, self.feedback_timer * 2))
         else:
-<<<<<<< HEAD
-            self.feedback_alpha = 0
+            if self.feedback_queue:
+                self._pop_next_feedback()
+            else:
+                self.feedback_alpha = 0
         
-         #  added: show hand cursor while dragging a shop item ----
+        #  added: show hand cursor while dragging a shop item ----
         if self.drag_item_idx >= 0:
             pygame.mouse.set_cursor(pygame.SYSTEM_CURSOR_HAND)
         else:
             pygame.mouse.set_cursor(pygame.SYSTEM_CURSOR_ARROW)
-=======
-            if self.feedback_queue:
-                self._pop_next_feedback()
-            else:
-                self.feedback_alpha = 0
->>>>>>> b1078501
 
             
     def _check_day_transition(self):
@@ -251,34 +213,11 @@
                     continue
                 elif self.btn_zoom_out.collidepoint(ev.pos):
                     play_button_click()
-<<<<<<< HEAD
-                #elif BOARD_RECT.collidepoint(ev.pos):
-                    #self.board_gui.start_drag(ev.pos)
+                    self.board_gui.zoom(-1, ev.pos, BOARD_RECT)
+                    continue
                 elif BOARD_RECT.collidepoint(ev.pos) and self.drag_item_idx < 0 :
                      # only pan the map if we’re NOT currently dragging a shop item
                      self.board_gui.start_drag(ev.pos)
-                
-                else:
-                    # for i, r in enumerate(self.item_rects):
-                    #     if r.collidepoint(ev.pos):
-                    #         play_button_click
-                    #         self._buy_item(i)
-                    #         break
-                    for i, rect in enumerate(self.item_rects):
-                        if rect.collidepoint(ev.pos):
-                            #  stop any camera pan that might have started ──
-                            self.board_gui._dragging = False
-                            # play click sound for shop entry
-                            play_button_click()
-                            self.drag_item_idx = i
-                            self.drag_pos      = ev.pos
-                            self.hover_tile    = None
-                            self.hover_valid   = False
-                            break
-            
-=======
-                    self.board_gui.zoom(-1, ev.pos, BOARD_RECT)
-                    continue
 
                 # --- place a road segment (drag-and-drop) --------------------
                 if self.dragging_road and BOARD_RECT.collidepoint(ev.pos):
@@ -324,6 +263,13 @@
                     if r.collidepoint(ev.pos):
                         item = self.shop_items[i]
                         play_button_click()
+                        
+                        self.board_gui._dragging = False
+                        # play click sound for shop entry
+                        self.drag_item_idx = i
+                        self.drag_pos      = ev.pos
+                        self.hover_tile    = None
+                        self.hover_valid   = False
 
                         if item.get("type") == "jeep":
                             self.dragging_jeep = True  # start jeep drag
@@ -336,7 +282,6 @@
             # -----------------------------------------------------------------
             #  BUTTON RELEASE
             # -----------------------------------------------------------------
->>>>>>> b1078501
             elif ev.type == pygame.MOUSEBUTTONUP and ev.button == 1:
                 # if self.board_gui._dragging:
                 #     self.board_gui.stop_drag()
@@ -381,21 +326,21 @@
                 # still allow panning to stop
                 if self.board_gui._dragging:
                     self.board_gui.stop_drag()
-<<<<<<< HEAD
                     self.auto_follow = False  # user took manual control
-            
-=======
-                    self.auto_follow = False
 
             # -----------------------------------------------------------------
             #  MOUSE MOVE
             # -----------------------------------------------------------------
->>>>>>> b1078501
             elif ev.type == pygame.MOUSEMOTION:
                 # 1. keep panning if the camera is being dragged
                 if self.board_gui._dragging:
-                    self.board_gui.drag(ev.pos, BOARD_RECT)
-<<<<<<< HEAD
+                    self.board_gui.drag(ev.pos, BOARD_RECT)                
+                else:
+                    self.hover_item = next(
+                        (i for i, r in enumerate(self.item_rects)
+                         if r.collidepoint(ev.pos)),
+                        -1
+                    )
 
                 # 2. always update hover & drag information
                 prev_hover   = self.hover_item
@@ -424,14 +369,6 @@
                 self.board_gui.zoom(ev.y, pygame.mouse.get_pos(), BOARD_RECT)
                 # zoom counts as manual camera work
                 self.auto_follow = False
-=======
-                else:
-                    self.hover_item = next(
-                        (i for i, r in enumerate(self.item_rects)
-                         if r.collidepoint(ev.pos)),
-                        -1
-                    )
->>>>>>> b1078501
 
     # ───────────────────────────── shop logic ───────────────────────────────
     def _buy_item(self, index: int):
@@ -475,15 +412,12 @@
     def _draw(self):
         # 1) clear & render board + UI panels
         self.screen.fill((40, 45, 50))
-<<<<<<< HEAD
         self.board_gui.render(
-                self.screen,
-                BOARD_RECT,
-                hover_tile  = self.hover_tile if self.drag_item_idx >= 0 else None,
-                hover_valid = self.hover_valid
-            )
-=======
-        self.board_gui.render(self.screen, BOARD_RECT)
+            self.screen,
+            BOARD_RECT,
+            hover_tile  = self.hover_tile if self.drag_item_idx >= 0 else None,
+            hover_valid = self.hover_valid
+        )
 
         if self.dragging_road and BOARD_RECT.collidepoint(pygame.mouse.get_pos()):
             mouse_pos = pygame.mouse.get_pos()
@@ -523,13 +457,12 @@
                 )
                 pygame.draw.rect(self.screen, (105, 105, 105, 128), preview_rect)
                 pygame.draw.rect(self.screen, (255, 255, 255), preview_rect, 1)
->>>>>>> b1078501
+        
         self._draw_top_bar()
         self._draw_bottom_bar()
         self._draw_side_panel()
         self._draw_feedback()
         self._draw_zoom_buttons()
-<<<<<<< HEAD
 
         # 2) ghost‐sprite follows cursor while dragging
         if self.drag_item_idx >= 0:
@@ -560,9 +493,6 @@
                 px, py = mx - size // 2, my - size // 2
 
             self.screen.blit(ghost, (px, py))
-        # 3) finally update the display
-        pygame.display.flip()
-=======
         
         if self.selected_poacher and self.selected_poacher in self.control.board.poachers:
             # Convert poacher world position to screen position
@@ -577,14 +507,15 @@
 
             # Create attack button rect relative to poacher position
             self.attack_button_rect = pygame.Rect(px + 20, py - 10, 80, 30)
->>>>>>> b1078501
 
             pygame.draw.rect(self.screen, (200, 50, 50), self.attack_button_rect, border_radius=5)
             pygame.draw.rect(self.screen, (255, 255, 255), self.attack_button_rect, 2, border_radius=5)
             label = self.font_small.render("Attack", True, (255, 255, 255))
             self.screen.blit(label, label.get_rect(center=self.attack_button_rect.center))
 
+        # 3) finally update the display
         pygame.display.flip()
+
     # ---------------- top bar ------------------------------------------------
     def _draw_top_bar(self):
         margin, box_h, radius = 10, 30, 8
