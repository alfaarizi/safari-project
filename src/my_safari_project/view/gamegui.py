--- conflicted
+++ resolved
@@ -35,13 +35,8 @@
     SCREEN_H - TOP_BAR_H - BOTTOM_BAR_H - 20    # Height (remaining vertical space)
 )
 
-<<<<<<< HEAD
 ZOOM_BTN_SZ = 32        # size of the + / – buttons
 SPEED_LEVELS = [1, 4, 8] #index 0 for 1x, index 1 for 4x, index 2 for 8x speed levels => logical speeds for buttons 1x,2x,3x
-=======
-ZOOM_BTN_SZ = 32                                # size of the + / – buttons
-
->>>>>>> e30e335d
 # ────────────────────────────────── GameGUI ───────────────────────────────────
 class GameGUI:
     """
@@ -184,7 +179,6 @@
                 elif BOARD_RECT.collidepoint(ev.pos):
                     self.board_gui.start_drag(ev.pos)
                 else:
-<<<<<<< HEAD
                     # speed buttons
                     if self.btn_pause.collidepoint(ev.pos):
                         # toggle pause
@@ -195,11 +189,6 @@
                             break
                     for i, rect in enumerate(self.item_rects):
                         if rect.collidepoint(ev.pos):
-=======
-                    for i, r in enumerate(self.item_rects):
-                        if r.collidepoint(ev.pos):
-                            play_button_click
->>>>>>> e30e335d
                             self._buy_item(i)
                             break
             
@@ -225,17 +214,11 @@
                     #     play_hover_sound()
 
             elif ev.type == pygame.MOUSEWHEEL:
-<<<<<<< HEAD
                 mx, my = pygame.mouse.get_pos()
                 if mx >= SCREEN_W - SIDE_PANEL_W: # over side panel -> scroll bar
                     self.shop_scroll += ev.y * 24
                 else: # over board -> zoom functionality
                     self.board_gui.zoom(ev.y, Vector2((mx, my)), BOARD_RECT)
-=======
-                self.board_gui.zoom(ev.y, pygame.mouse.get_pos(), BOARD_RECT)
-                # zoom counts as manual camera work
-                self.auto_follow = False
->>>>>>> e30e335d
 
     # ───────────────────────────── shop logic ───────────────────────────────
     def _buy_item(self, index: int):
