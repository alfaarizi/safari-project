--- conflicted
+++ resolved
@@ -1,13 +1,10 @@
 from __future__ import annotations
 import random
 import sys
-<<<<<<< HEAD
 from typing import Dict, List, Optional
 import os
 import tkinter as tk
 from tkinter import filedialog
-=======
->>>>>>> b686ee18
 
 import pygame
 from pygame.math import Vector2
@@ -72,21 +69,6 @@
         self.screen = pygame.display.set_mode((SCREEN_W, SCREEN_H))
         pygame.display.set_caption("Safari – prototype")
 
-<<<<<<< HEAD
-        if self.difficulty == DifficultyLevel.EASY:
-            self._poacher_interval = 30.0
-            self._max_poachers = 4
-        elif self.difficulty == DifficultyLevel.NORMAL:
-            self._poacher_interval = 20.0
-            self._max_poachers = 6
-        else:
-            self._poacher_interval = 10.0
-            self._max_poachers = 8
-
-        self.elapsed_real_seconds = 0.0
-        self.board_gui = BoardGUI(self.board)
-
-=======
         # Difficulty‐based parameters
         self.difficulty = difficulty
         if difficulty == DifficultyLevel.EASY:
@@ -115,7 +97,6 @@
         self.board_gui = BoardGUI(self.board)
 
         # UI fonts
->>>>>>> b686ee18
         self.font_small  = pygame.font.SysFont("Verdana", 16)
         self.font_medium = pygame.font.SysFont("Verdana", 20)
         self.font_large  = pygame.font.SysFont("Verdana", 28, bold=True)
@@ -125,35 +106,25 @@
         self.feedback       = ""
         self.feedback_timer = 0.0
         self.feedback_alpha = 0
-<<<<<<< HEAD
-
-        self.shop_items: List[Dict] = [
-            {"name": "Ranger", "cost": 150},
-            {"name": "Plant", "cost": 20},
-            {"name": "Pond", "cost": 200},
-=======
         self.shop_items     = [
             {"name": "Ranger", "cost": 150},
             {"name": "Plant",  "cost":  20},
             {"name": "Pond",   "cost": 200},
->>>>>>> b686ee18
         ]
         self.item_rects = []
         self.hover_item = -1
         self.save_button_rect = None
 
-<<<<<<< HEAD
         self.timer = Timer()
         self._poacher_timer = 0.0
 
         self._spawn_ranger()
     # ------------------------------------------------------------------ main
-=======
-        # start with a single ranger
-        self._spawn_ranger()
-
-
->>>>>>> b686ee18
+    def run(self):
+        while self.running:
+            raw_dt = self.timer.tick()
+            dt = min(raw_dt, 0.02)
+
     def run(self):
         """Main loop."""
         while self.running:
