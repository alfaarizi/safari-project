--- conflicted
+++ resolved
@@ -10,13 +10,9 @@
 from my_safari_project.model.capital import Capital
 from my_safari_project.model.ranger import Ranger
 from my_safari_project.model.poacher import Poacher
-<<<<<<< HEAD
-from my_safari_project.model.timer import Timer
-=======
 from my_safari_project.control.game_controller import DifficultyLevel
 from my_safari_project.model.timer import Timer
 
->>>>>>> 256fae3e
 from my_safari_project.view.boardgui import BoardGUI
 
 SCREEN_W, SCREEN_H = 1080, 720
@@ -34,13 +30,10 @@
 POACHER_INTERVAL = 20.0        # seconds between automatic spawns
 MAX_POACHERS     = 6
 
-<<<<<<< HEAD
-=======
 # How many real‐seconds equal one in‐game day
 GAME_SECONDS_PER_DAY = 5.0
 
 
->>>>>>> 256fae3e
 class GameGUI:
     def __init__(self, difficulty: DifficultyLevel):
         pygame.init()
@@ -95,13 +88,8 @@
         self.item_rects: List[pygame.Rect] = []
         self.hover_item = -1
 
-<<<<<<< HEAD
         # timers
         self.timer = Timer()
-=======
-        # internal clock
-        self.clock = pygame.time.Clock()
->>>>>>> 256fae3e
         self._poacher_timer = 0.0
 
         # seed one ranger
@@ -251,7 +239,6 @@
 
     # ---------- UI draw helpers --------------------------------------
     def _draw_top_bar(self):
-<<<<<<< HEAD
         margin, box_h, radius = 10, 30, 8
         default_options = {
             "from_right": False,
@@ -329,25 +316,6 @@
                 rect.x + (rect.width - text_surf.get_width()) // 2,
                 rect.y + (rect.height - text_surf.get_height()) // 2
             ))
-=======
-        pygame.draw.rect(self.screen, (60, 70, 90), (0, 0, SCREEN_W, TOP_BAR_H))
-
-        # Difficulty label
-        diff_surf = self.font_small.render(f"Difficulty: {self.difficulty.value}", True, (255, 255, 255))
-        self.screen.blit(diff_surf, (20, (TOP_BAR_H - diff_surf.get_height()) // 2))
-
-        # Compute in‑game days and months from real seconds
-        total_days = int(self.elapsed_real_seconds / GAME_SECONDS_PER_DAY)
-        months = total_days // 30
-        days   = total_days % 30
-        time_surf = self.font_small.render(f"Elapsed: {months}m {days}d", True, (255, 255, 255))
-        tx = (SCREEN_W - SIDE_PANEL_W) // 2 - time_surf.get_width() // 2
-        self.screen.blit(time_surf, (tx, (TOP_BAR_H - time_surf.get_height()) // 2))
-
-        # Capital
-        cap_surf = self.font_small.render(f"Capital: ${self.capital.getBalance():.0f}", True, (255, 255, 255))
-        self.screen.blit(cap_surf, (SCREEN_W - cap_surf.get_width() - 20, (TOP_BAR_H - cap_surf.get_height()) // 2))
->>>>>>> 256fae3e
 
     def _draw_side_panel(self):
         px, py = SCREEN_W - SIDE_PANEL_W, TOP_BAR_H
@@ -367,22 +335,12 @@
             y += 44
 
     def _draw_feedback(self):
-<<<<<<< HEAD
         if self.feedback_alpha<=0: return
         surf = self.font_medium.render(self.feedback,True,(128,0,0))
         surf.set_alpha(self.feedback_alpha)
         x = (SCREEN_W-surf.get_width())//2
         y = SCREEN_H - BOTTOM_BAR_H - surf.get_height() - 20
         self.screen.blit(surf,(x,y))
-=======
-        if self.feedback_alpha <= 0:
-            return
-        surf = self.font_medium.render(self.feedback, True, (255, 255, 255))
-        surf.set_alpha(self.feedback_alpha)
-        x = (SCREEN_W - surf.get_width()) // 2
-        y = SCREEN_H - surf.get_height() - 20
-        self.screen.blit(surf, (x, y))
->>>>>>> 256fae3e
 
     def _show_feedback(self, msg: str):
         self.feedback       = msg
