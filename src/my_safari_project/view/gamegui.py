--- conflicted
+++ resolved
@@ -616,15 +616,10 @@
     def _draw_top_bar(self):
         start_margin, margin, y = 20, 10, (TOP_BAR_H - 30) // 2
         pygame.draw.rect(self.screen, (60,70,90), (0,0,SCREEN_W,TOP_BAR_H))
-<<<<<<< HEAD
-
-        x = margin
-        for txt in [f"Tourists: {len(self.control.board.tourists) + len(self.control.board.waiting_tourists)}",
-=======
         
         # Left-aligned boxes
         x = start_margin
-        for txt in [f"Tourists: {len(self.control.board.tourists)}",
+        for txt in [f"Tourists: {len(self.control.board.tourists) + len(self.control.board.waiting_tourists)}",
                     f"Rangers: {len(self.control.board.rangers)}",
                     f"Poachers: {len(self.control.board.poachers)}"]:
             x += self._draw_box(txt, x, y, radius=8) + margin
@@ -634,7 +629,6 @@
         for txt in [f"Capital: ${self.control.capital.getBalance():.0f}",
                     f"Ponds: {len(self.control.board.ponds)}",
                     f"Plants: {len(self.control.board.plants)}",
->>>>>>> e7f194e2
                     f"Animals: {len(self.control.board.animals)}"]:
             color = (0,100,0) if "Capital" in txt else (180,0,0)
             right_x += self._draw_box(txt, right_x, y, color=color, radius=8, right=True) + margin
