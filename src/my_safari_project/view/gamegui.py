from __future__ import annotations
import random
import sys
from typing import Dict, List

import pygame
from pygame.math import Vector2

from my_safari_project.model.board import Board
from my_safari_project.model.capital import Capital
from my_safari_project.model.ranger import Ranger
from my_safari_project.model.poacher import Poacher
from my_safari_project.control.game_controller import DifficultyLevel
from my_safari_project.model.timer import Timer

from my_safari_project.view.boardgui import BoardGUI

SCREEN_W, SCREEN_H = 1080, 720
SIDE_PANEL_W = 320
TOP_BAR_H = 60

BOARD_RECT = pygame.Rect(
    0, TOP_BAR_H,
    SCREEN_W - SIDE_PANEL_W,
    SCREEN_H - TOP_BAR_H
)

POACHER_INTERVAL = 20.0        # seconds between automatic spawns
MAX_POACHERS     = 6

# How many real‐seconds equal one in‐game day
GAME_SECONDS_PER_DAY = 5.0


class GameGUI:
    def __init__(self, difficulty: DifficultyLevel):
        pygame.init()
        self.screen = pygame.display.set_mode((SCREEN_W, SCREEN_H))
        pygame.display.set_caption("Safari – prototype")

        # Difficulty
        self.difficulty = difficulty

        # MODEL --------------------------------------------------------------
<<<<<<< HEAD
        if difficulty == DifficultyLevel.EASY:
            init_balance = 1500.0
            self._poacher_interval = 30.0
            self._max_poachers = 4
        elif difficulty == DifficultyLevel.NORMAL:
            init_balance = 1000.0
            self._poacher_interval = 20.0
            self._max_poachers = 6
        else:  # HARD
            init_balance = 500.0
            self._poacher_interval = 10.0
            self._max_poachers = 8

        self.board   = Board(25, 25)
        self.capital = Capital(init_balance)

        # Timer (for day/night cycle)
        self.timer = Timer()

        # track real‐time to map into game days
        self.elapsed_real_seconds = 0.0
=======
        self.board   = Board(30, 30)
        self.capital = Capital(1000.0)
>>>>>>> ca20e161

        # VIEW ---------------------------------------------------------------
        self.board_gui = BoardGUI(self.board)

        # UI state
        self.font_small  = pygame.font.SysFont("Verdana", 16)
        self.font_medium = pygame.font.SysFont("Verdana", 20)
        self.font_large  = pygame.font.SysFont("Verdana", 28, bold=True)

        self.running        = True
        self.feedback: str  = ""
        self.feedback_timer = 0.0
        self.feedback_alpha = 0

        # shop definitions
        self.shop_items: List[Dict] = [
            {"name": "Ranger", "cost": 150},
            {"name": "Plant",  "cost": 20},
            {"name": "Pond",   "cost": 200},
        ]
        self.item_rects: List[pygame.Rect] = []
        self.hover_item = -1

        # internal clock
        self.clock = pygame.time.Clock()
        self._poacher_timer = 0.0

        # seed one ranger
        self._spawn_ranger()

    # ------------------------------------------------------------------ main
    def run(self):
        while self.running:
            raw_dt = self.clock.tick(60) / 1000.0
            dt = min(raw_dt, 0.02)

            # accumulate real seconds
            self.elapsed_real_seconds += dt

            self._handle_events()
            self._update_sim(dt)
            self._draw()

        pygame.quit()
        sys.exit()

    # ------------------------------------------------------------ event loop
    def _handle_events(self):
        for ev in pygame.event.get():
            if ev.type == pygame.QUIT:
                self.running = False
            elif ev.type == pygame.MOUSEMOTION:
                self.hover_item = -1
                for i, r in enumerate(self.item_rects):
                    if r.collidepoint(ev.pos):
                        self.hover_item = i
                        break
            elif ev.type == pygame.MOUSEBUTTONDOWN and ev.button == 1:
                for i, r in enumerate(self.item_rects):
                    if r.collidepoint(ev.pos):
                        self._buy_item(i)

    # ------------------------------------------------------------- buy logic
    def _buy_item(self, index: int):
        item = self.shop_items[index]
        if self.capital.deductFunds(item["cost"]):
            if item["name"] == "Ranger":
                self._spawn_ranger()
            elif item["name"] == "Plant":
                self._spawn_plant()
            elif item["name"] == "Pond":
                self._spawn_pond()
            self._show_feedback(f"Purchased {item['name']} for ${item['cost']}")
        else:
            self._show_feedback("Insufficient funds!")

    # ----------------------------------------------------------- world spawn
    def _random_tile(self) -> Vector2:
        return Vector2(
            random.randint(0, self.board.width - 1),
            random.randint(0, self.board.height - 1)
        )

    def _spawn_ranger(self):
        rid = len(self.board.rangers) + 1
        ranger = Ranger(
            rid,
            f"R{rid}",
            salary=50,
            position=self._random_tile()
        )
        self.board.rangers.append(ranger)

    def _spawn_poacher(self):
        pid = len(self.board.poachers) + 1
        p = Poacher(pid, f"P{pid}", position=self._random_tile())
        self.board.poachers.append(p)

    def _spawn_plant(self):
        from my_safari_project.model.plant import Plant
        pid = len(self.board.plants) + 1
        self.board.plants.append(Plant(
            pid,
            self._random_tile(),
            "Bush", 20, 0.0, 1, True
        ))

    def _spawn_pond(self):
        from my_safari_project.model.pond import Pond
        pid = len(self.board.ponds) + 1
        self.board.ponds.append(Pond(
            pid,
            self._random_tile(),
            "Pond", 0, 0, 0, 0
        ))

    # ------------------------------------------------------------------ tick
    def _update_sim(self, dt: float):
        # update day/night cycle
        self.timer.updateTime(dt)
        self.board_gui.update_day_night(dt)

        # auto‑spawn poachers
        if len(self.board.poachers) < self._max_poachers:
            self._poacher_timer += dt
            if self._poacher_timer >= self._poacher_interval:
                self._poacher_timer = 0.0
                self._spawn_poacher()

        # update poachers
        for p in self.board.poachers:
            p.update(dt, (self.board.width, self.board.height))

        # rangers AI
        for r in self.board.rangers:
            visible = [p for p in self.board.poachers if p.is_visible_to(r)]
            if visible:
                target = min(visible, key=lambda p: r.position.distance_to(p.position))
                r.chase_poacher(target)
                if r.eliminate_poacher(target):
                    self.capital.addFunds(50)
            else:
                r.patrol(self.board.width, self.board.height)

        # feedback fade
        if self.feedback_timer > 0:
            self.feedback_timer -= dt
            self.feedback_alpha = int(255 * min(1.0, self.feedback_timer * 2))
        else:
            self.feedback_alpha = 0
            self.feedback       = ""

    # ------------------------------------------------------------------ draw
    def _draw(self):
        self.screen.fill((40, 45, 50))

<<<<<<< HEAD
        # board area
        board_rect = pygame.Rect(
            0, TOP_BAR_H,
            SCREEN_W - SIDE_PANEL_W,
            SCREEN_H - TOP_BAR_H
        )
        self.board_gui.render(self.screen, board_rect)
=======
        # board area rect
        self.board_gui.render(self.screen, BOARD_RECT)
>>>>>>> ca20e161

        # UI panels
        self._draw_top_bar()
        self._draw_side_panel()
        self._draw_feedback()

        pygame.display.flip()

    # ---------- UI draw helpers --------------------------------------
    def _draw_top_bar(self):
        pygame.draw.rect(self.screen, (60, 70, 90), (0, 0, SCREEN_W, TOP_BAR_H))

        # Difficulty label
        diff_surf = self.font_small.render(f"Difficulty: {self.difficulty.value}", True, (255, 255, 255))
        self.screen.blit(diff_surf, (20, (TOP_BAR_H - diff_surf.get_height()) // 2))

        # Compute in‑game days and months from real seconds
        total_days = int(self.elapsed_real_seconds / GAME_SECONDS_PER_DAY)
        months = total_days // 30
        days   = total_days % 30
        time_surf = self.font_small.render(f"Elapsed: {months}m {days}d", True, (255, 255, 255))
        tx = (SCREEN_W - SIDE_PANEL_W) // 2 - time_surf.get_width() // 2
        self.screen.blit(time_surf, (tx, (TOP_BAR_H - time_surf.get_height()) // 2))

        # Capital
        cap_surf = self.font_small.render(f"Capital: ${self.capital.getBalance():.0f}", True, (255, 255, 255))
        self.screen.blit(cap_surf, (SCREEN_W - cap_surf.get_width() - 20, (TOP_BAR_H - cap_surf.get_height()) // 2))

    def _draw_side_panel(self):
        px, py = SCREEN_W - SIDE_PANEL_W, TOP_BAR_H
        pygame.draw.rect(self.screen, (70, 80, 100), (px, py, SIDE_PANEL_W, SCREEN_H - py))
        title = self.font_medium.render("Shop", True, (255, 255, 255))
        self.screen.blit(title, (px + 20, py + 10))

        self.item_rects.clear()
        y = py + 50
        for i, item in enumerate(self.shop_items):
            rect = pygame.Rect(px + 20, y, SIDE_PANEL_W - 40, 36)
            self.item_rects.append(rect)
            color = (80, 110, 160) if i == self.hover_item else (90, 100, 120)
            pygame.draw.rect(self.screen, color, rect, border_radius=4)
            txt = self.font_small.render(f"{item['name']}: ${item['cost']}", True, (255, 255, 255))
            self.screen.blit(txt, (rect.x + 8, rect.y + 6))
            y += 44

    def _draw_feedback(self):
        if self.feedback_alpha <= 0:
            return
        surf = self.font_medium.render(self.feedback, True, (255, 255, 255))
        surf.set_alpha(self.feedback_alpha)
        x = (SCREEN_W - surf.get_width()) // 2
        y = SCREEN_H - surf.get_height() - 20
        self.screen.blit(surf, (x, y))

    def _show_feedback(self, msg: str):
        self.feedback       = msg
        self.feedback_timer = 2.0
        self.feedback_alpha = 255


if __name__ == "__main__":
    GameGUI(DifficultyLevel.NORMAL).run()<|MERGE_RESOLUTION|>--- conflicted
+++ resolved
@@ -42,7 +42,6 @@
         self.difficulty = difficulty
 
         # MODEL --------------------------------------------------------------
-<<<<<<< HEAD
         if difficulty == DifficultyLevel.EASY:
             init_balance = 1500.0
             self._poacher_interval = 30.0
@@ -64,10 +63,6 @@
 
         # track real‐time to map into game days
         self.elapsed_real_seconds = 0.0
-=======
-        self.board   = Board(30, 30)
-        self.capital = Capital(1000.0)
->>>>>>> ca20e161
 
         # VIEW ---------------------------------------------------------------
         self.board_gui = BoardGUI(self.board)
@@ -224,7 +219,6 @@
     def _draw(self):
         self.screen.fill((40, 45, 50))
 
-<<<<<<< HEAD
         # board area
         board_rect = pygame.Rect(
             0, TOP_BAR_H,
@@ -232,10 +226,6 @@
             SCREEN_H - TOP_BAR_H
         )
         self.board_gui.render(self.screen, board_rect)
-=======
-        # board area rect
-        self.board_gui.render(self.screen, BOARD_RECT)
->>>>>>> ca20e161
 
         # UI panels
         self._draw_top_bar()
