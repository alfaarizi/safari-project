<<<<<<< HEAD
import random
=======
>>>>>>> 409498f9
from pygame.math import Vector2

class Plant:
    def __init__(
        self,
<<<<<<< HEAD
        plantID: int,
        location: Vector2,
        name: str,
        value: int,
        growthRate: float,
        maxSize: float,
        isEatable: bool
    ):
        self.plantID: int = plantID
        self.location :Vector2 = Vector2(location)
        self.name: str = name
        self.value: int = value
        self.growthRate: float = growthRate
        self.maxSize: float = maxSize
        self.isEatable: bool = isEatable

        self.currentSize: float = 0.0
        self.isAlive: bool = True

        # Reproduction cooldown in hours.if it triggers, the plant must wait this many hours to reproduce again.
        self.reproductionCooldown = 5.0
        
        #Keeps track of time elapsed since the last reproduction event.
        self.timeSinceLastReproduction = 0.0

    def update(self, hoursPassed: float) -> None:
   
        if not self.isAlive:
            return

        # Grow
        self.currentSize += self.growthRate * hoursPassed
        if self.currentSize > self.maxSize:
            self.currentSize = self.maxSize

        # Increment the time since the last reproduction.
        self.timeSinceLastReproduction += hoursPassed

        # If the plant is mature and the reproduction cooldown has passed, reproduce.
        if self.isMature() and self.timeSinceLastReproduction >= self.reproductionCooldown:
            self.reproduce()
            self.timeSinceLastReproduction = 0.0
    # it creates an offspring plant at a location offset from the parent 
    def reproduce(self) -> None:
 
        if not self.isAlive:
            return

        # Generate a small random offset so the offspring isn't in the same exact spot.
        offset_x = random.randint(-10, 10)
        offset_y = random.randint(-10, 10)
        new_location = (self.location[0] + offset_x, self.location[1] + offset_y)

        # Generating distinct plantID.
        new_plant_id = self.plantID * 100 + random.randint(1, 99)

        # Create the offspring plant
        new_plant = Plant(
            plantID=new_plant_id,
            location=new_location,
            name=self.name,
            value=self.value,
            growthRate=self.growthRate,
            maxSize=self.maxSize,
            isEatable=self.isEatable
        )


        print(f"Plant {self.plantID} reproduced! Offspring {new_plant_id} created at {new_location}.")

    def getEaten(self, amount: float) -> None:

        if not self.isAlive:
            return
        self.currentSize -= amount
        if self.currentSize < 0:
            self.currentSize = 0
            self.wither()

    def wither(self) -> None:

        self.isAlive = False
        self.currentSize = 0

    def isMature(self) -> bool:

        return self.currentSize >= self.maxSize
=======
        plant_id: int,
        position: Vector2,
    ):
        self.plant_id: int = plant_id
        self.position: Vector2 = position
        self.nutrition_level: int = 5
    
    @property
    def is_empty(self) -> bool:
        return self.nutrition_level <= 0

    def consume_from(self) -> bool:
        if self.is_empty: return False
        self.nutrition_level -= 1
        return True
>>>>>>> 409498f9
<|MERGE_RESOLUTION|>--- conflicted
+++ resolved
@@ -1,101 +1,8 @@
-<<<<<<< HEAD
-import random
-=======
->>>>>>> 409498f9
 from pygame.math import Vector2
 
 class Plant:
     def __init__(
         self,
-<<<<<<< HEAD
-        plantID: int,
-        location: Vector2,
-        name: str,
-        value: int,
-        growthRate: float,
-        maxSize: float,
-        isEatable: bool
-    ):
-        self.plantID: int = plantID
-        self.location :Vector2 = Vector2(location)
-        self.name: str = name
-        self.value: int = value
-        self.growthRate: float = growthRate
-        self.maxSize: float = maxSize
-        self.isEatable: bool = isEatable
-
-        self.currentSize: float = 0.0
-        self.isAlive: bool = True
-
-        # Reproduction cooldown in hours.if it triggers, the plant must wait this many hours to reproduce again.
-        self.reproductionCooldown = 5.0
-        
-        #Keeps track of time elapsed since the last reproduction event.
-        self.timeSinceLastReproduction = 0.0
-
-    def update(self, hoursPassed: float) -> None:
-   
-        if not self.isAlive:
-            return
-
-        # Grow
-        self.currentSize += self.growthRate * hoursPassed
-        if self.currentSize > self.maxSize:
-            self.currentSize = self.maxSize
-
-        # Increment the time since the last reproduction.
-        self.timeSinceLastReproduction += hoursPassed
-
-        # If the plant is mature and the reproduction cooldown has passed, reproduce.
-        if self.isMature() and self.timeSinceLastReproduction >= self.reproductionCooldown:
-            self.reproduce()
-            self.timeSinceLastReproduction = 0.0
-    # it creates an offspring plant at a location offset from the parent 
-    def reproduce(self) -> None:
- 
-        if not self.isAlive:
-            return
-
-        # Generate a small random offset so the offspring isn't in the same exact spot.
-        offset_x = random.randint(-10, 10)
-        offset_y = random.randint(-10, 10)
-        new_location = (self.location[0] + offset_x, self.location[1] + offset_y)
-
-        # Generating distinct plantID.
-        new_plant_id = self.plantID * 100 + random.randint(1, 99)
-
-        # Create the offspring plant
-        new_plant = Plant(
-            plantID=new_plant_id,
-            location=new_location,
-            name=self.name,
-            value=self.value,
-            growthRate=self.growthRate,
-            maxSize=self.maxSize,
-            isEatable=self.isEatable
-        )
-
-
-        print(f"Plant {self.plantID} reproduced! Offspring {new_plant_id} created at {new_location}.")
-
-    def getEaten(self, amount: float) -> None:
-
-        if not self.isAlive:
-            return
-        self.currentSize -= amount
-        if self.currentSize < 0:
-            self.currentSize = 0
-            self.wither()
-
-    def wither(self) -> None:
-
-        self.isAlive = False
-        self.currentSize = 0
-
-    def isMature(self) -> bool:
-
-        return self.currentSize >= self.maxSize
-=======
         plant_id: int,
         position: Vector2,
     ):
@@ -110,5 +17,4 @@
     def consume_from(self) -> bool:
         if self.is_empty: return False
         self.nutrition_level -= 1
-        return True
->>>>>>> 409498f9
+        return True