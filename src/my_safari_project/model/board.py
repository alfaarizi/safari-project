--- conflicted
+++ resolved
@@ -27,20 +27,19 @@
             for y in range(height)
         ]
 
-<<<<<<< HEAD
-        # entity lists
-        self.roads    : List[Road]    = []
-        self.jeeps    : List[Jeep]    = []
-        self.ponds    : List[Pond]    = []
-        self.plants   : List[Plant]   = []
-        self.animals  : List[Animal]  = []
-        self.rangers  : List[Ranger]  = []
-        self.poachers : List[Poacher] = []
-        self.tourists : List[Tourist] = []
-
-        # build initial road and spawn first jeep
-        self._build_initial_road()
-        self.add_jeep()
+        # centre-left / centre-right entrances for every road
+        self.entrances: list[Vector2] = []
+        self.exits     : list[Vector2] = []
+
+        # entity containers
+        self.roads = []  # you probably already have this
+        self.jeeps = []
+        self.poachers = []
+        self.rangers = []
+        self.plants = []
+        self.ponds = []
+        self.animals = []
+        self.tourists = []
 
 
     # ---------------------------------------------------------------- road
@@ -53,26 +52,6 @@
                 random.randint(2, self.height - 3),
             ))
         pts.append(self.exit)
-
-        for a, b in zip(pts, pts[1:]):
-            self._lay_road_segment(a, b)
-
-    def _lay_road_segment(self, a: Vector2, b: Vector2):
-=======
-        # centre-left / centre-right entrances for every road
-        self.entrances: list[Vector2] = []
-        self.exits     : list[Vector2] = []
-
-        # entity containers
-        self.roads = []  # you probably already have this
-        self.jeeps = []
-        self.poachers = []
-        self.rangers = []
-        self.plants = []
-        self.ponds = []
-        self.animals = []
-        self.tourists = []
-
 
         # ------------------------------------------------------------------
         self._build_roads(n_roads)
@@ -111,7 +90,6 @@
                 self._lay_segment(a, b)
 
     def _lay_segment(self, a: Vector2, b: Vector2):
->>>>>>> e30e335d
         x, y = int(a.x), int(a.y)
         dx   = 1 if b.x > a.x else -1 if b.x < a.x else 0
         dy   = 1 if b.y > a.y else -1 if b.y < a.y else 0
@@ -167,27 +145,22 @@
         path.reverse()
         return path
 
-<<<<<<< HEAD
-    def add_jeep(self):
-        """Spawn a jeep at entrance, give it a path to exit."""
-        j = Jeep(len(self.jeeps) + 1, self.entrance + Vector2(0.5, 0.5))
-        j.set_path(self._build_path(self.entrance, self.exit))
-        self.jeeps.append(j)
-
-    # --------------------------------------------------------------- update
-    def update(self, dt: float):
-        """
-        Called each frame; moves jeeps, expands board if they near an edge,
-        and flips direction when they reach entrance/exit.
-        """
-        for jeep in self.jeeps:
-            jeep.update(dt)
-
-            ix, iy = int(jeep.position.x), int(jeep.position.y)
-            if ix >= self.width - 2:
-                self._expand_right()
-            if iy >= self.height - 2:
-                self._expand_down()
+    # ── jeep spawning ────────────────────────────────────────────────────
+    def _spawn_jeeps(self, n_jeeps: int):
+        """Distribute jeeps round-robin over available roads."""
+        for j_id in range(1, n_jeeps + 1):
+            road_idx = (j_id - 1) % len(self.entrances)
+            start, end = self.entrances[road_idx], self.exits[road_idx]
+            path = self._build_path(start, end)
+
+            jeep = Jeep(j_id, start + Vector2(.5, .5))
+            jeep.set_path(path)
+            self.jeeps.append(jeep)
+
+    # ── update (called from GameController) ───────────────────────────────
+    def update(self, dt: float, now: float):
+        for j in self.jeeps:
+            j.update(dt, now, self.jeeps)
 
             # check if reached target
             target = self.exit if not jeep.returning else self.entrance
@@ -241,26 +214,4 @@
             0 <= tile.x < self.width
             and 0 <= tile.y < self.height
             and not self.is_blocked(tile)
-        )
-=======
-    # ── jeep spawning ────────────────────────────────────────────────────
-    def _spawn_jeeps(self, n_jeeps: int):
-        """Distribute jeeps round-robin over available roads."""
-        for j_id in range(1, n_jeeps + 1):
-            road_idx = (j_id - 1) % len(self.entrances)
-            start, end = self.entrances[road_idx], self.exits[road_idx]
-            path = self._build_path(start, end)
-
-            jeep = Jeep(j_id, start + Vector2(.5, .5))
-            jeep.set_path(path)
-            self.jeeps.append(jeep)
-
-    # ── update (called from GameController) ───────────────────────────────
-    def update(self, dt: float, now: float):
-        for j in self.jeeps:
-            j.update(dt, now, self.jeeps)
-
-    # ---------------------------------------------------------------------
-    def __repr__(self):
-        return f"<Board {self.width}×{self.height} roads={len(self.roads)} jeeps={len(self.jeeps)}>"
->>>>>>> e30e335d
+        )